# vim: tabstop=4 shiftwidth=4 softtabstop=4

# Copyright 2010 United States Government as represented by the
# Administrator of the National Aeronautics and Space Administration.
# All Rights Reserved.
# Copyright (c) 2010 Citrix Systems, Inc.
#
#    Licensed under the Apache License, Version 2.0 (the "License"); you may
#    not use this file except in compliance with the License. You may obtain
#    a copy of the License at
#
#         http://www.apache.org/licenses/LICENSE-2.0
#
#    Unless required by applicable law or agreed to in writing, software
#    distributed under the License is distributed on an "AS IS" BASIS, WITHOUT
#    WARRANTIES OR CONDITIONS OF ANY KIND, either express or implied. See the
#    License for the specific language governing permissions and limitations
#    under the License.

"""
A connection to a hypervisor (e.g. KVM) through libvirt.
"""

import logging
import os
import shutil

import IPy
from twisted.internet import defer
from twisted.internet import task
from twisted.internet import threads

from nova import context
from nova import db
from nova import exception
from nova import flags
from nova import process
from nova import utils
#from nova.api import context
from nova.auth import manager
from nova.compute import disk
from nova.compute import instance_types
from nova.compute import power_state
from nova.virt import images

libvirt = None
libxml2 = None


FLAGS = flags.FLAGS
flags.DEFINE_string('libvirt_rescue_xml_template',
                    utils.abspath('virt/libvirt.rescue.qemu.xml.template'),
                    'Libvirt RESCUE XML Template for QEmu/KVM')
flags.DEFINE_string('libvirt_rescue_uml_xml_template',
                    utils.abspath('virt/libvirt.rescue.uml.xml.template'),
                    'Libvirt RESCUE XML Template for user-mode-linux')
# TODO(vish): These flags should probably go into a shared location
flags.DEFINE_string('rescue_image_id', 'ami-rescue', 'Rescue ami image')
flags.DEFINE_string('rescue_kernel_id', 'aki-rescue', 'Rescue aki image')
flags.DEFINE_string('rescue_ramdisk_id', 'ari-rescue', 'Rescue ari image')
flags.DEFINE_string('libvirt_xml_template',
                    utils.abspath('virt/libvirt.qemu.xml.template'),
                    'Libvirt XML Template for QEmu/KVM')
flags.DEFINE_string('libvirt_xen_xml_template',
                    utils.abspath('virt/libvirt.xen.xml.template'),
                    'Libvirt XML Template for Xen')
flags.DEFINE_string('libvirt_uml_xml_template',
                    utils.abspath('virt/libvirt.uml.xml.template'),
                    'Libvirt XML Template for user-mode-linux')
flags.DEFINE_string('injected_network_template',
                    utils.abspath('virt/interfaces.template'),
                    'Template file for injected network')
flags.DEFINE_string('libvirt_type',
                    'kvm',
                    'Libvirt domain type (valid options are: '
                    'kvm, qemu, uml, xen)')
flags.DEFINE_string('libvirt_uri',
                    '',
                    'Override the default libvirt URI (which is dependent'
                    ' on libvirt_type)')
flags.DEFINE_bool('allow_project_net_traffic',
                  True,
                  'Whether to allow in project network traffic')


def get_connection(read_only):
    # These are loaded late so that there's no need to install these
    # libraries when not using libvirt.
    global libvirt
    global libxml2
    if libvirt is None:
        libvirt = __import__('libvirt')
    if libxml2 is None:
        libxml2 = __import__('libxml2')
    return LibvirtConnection(read_only)


class LibvirtConnection(object):
    def __init__(self, read_only):
        (self.libvirt_uri,
         template_file,
         rescue_file)= self.get_uri_and_templates()

        self.libvirt_xml = open(template_file).read()
        self.rescue_xml = open(rescue_file).read()
        self._wrapped_conn = None
        self.read_only = read_only

    @property
    def _conn(self):
        if not self._wrapped_conn or not self._test_connection():
            logging.debug('Connecting to libvirt: %s' % self.libvirt_uri)
            self._wrapped_conn = self._connect(self.libvirt_uri,
                                               self.read_only)
        return self._wrapped_conn

    def _test_connection(self):
        try:
            self._wrapped_conn.getInfo()
            return True
        except libvirt.libvirtError as e:
            if e.get_error_code() == libvirt.VIR_ERR_SYSTEM_ERROR and \
               e.get_error_domain() == libvirt.VIR_FROM_REMOTE:
                logging.debug('Connection to libvirt broke')
                return False
            raise

    def get_uri_and_templates(self):
        if FLAGS.libvirt_type == 'uml':
            uri = FLAGS.libvirt_uri or 'uml:///system'
            template_file = FLAGS.libvirt_uml_xml_template
<<<<<<< HEAD
            rescue_file = FLAGS.libvirt_rescue_uml_xml_template
=======
        elif FLAGS.libvirt_type == 'xen':
            uri = FLAGS.libvirt_uri or 'xen:///'
            template_file = FLAGS.libvirt_xen_xml_template
>>>>>>> 81e8c525
        else:
            uri = FLAGS.libvirt_uri or 'qemu:///system'
            template_file = FLAGS.libvirt_xml_template
            rescue_file = FLAGS.libvirt_rescue_xml_template
        return uri, template_file, rescue_file

    def _connect(self, uri, read_only):
        auth = [[libvirt.VIR_CRED_AUTHNAME, libvirt.VIR_CRED_NOECHOPROMPT],
                'root',
                None]

        if read_only:
            return libvirt.openReadOnly(uri)
        else:
            return libvirt.openAuth(uri, auth, 0)

    def list_instances(self):
        return [self._conn.lookupByID(x).name()
                for x in self._conn.listDomainsID()]

    def destroy(self, instance, cleanup=True):
        try:
            virt_dom = self._conn.lookupByName(instance['name'])
            virt_dom.destroy()
        except Exception as _err:
            pass
            # If the instance is already terminated, we're still happy
        d = defer.Deferred()
        if cleanup:
            d.addCallback(lambda _: self._cleanup(instance))
        # FIXME: What does this comment mean?
        # TODO(termie): short-circuit me for tests
       # WE'LL save this for when we do shutdown,
        # instead of destroy - but destroy returns immediately
        timer = task.LoopingCall(f=None)

        def _wait_for_shutdown():
            try:
                state = self.get_info(instance['name'])['state']
                db.instance_set_state(context.get_admin_context(),
                                      instance['id'], state)
                if state == power_state.SHUTDOWN:
                    timer.stop()
                    d.callback(None)
            except Exception:
                db.instance_set_state(context.get_admin_context(),
                                      instance['id'],
                                      power_state.SHUTDOWN)
                timer.stop()
                d.callback(None)

        timer.f = _wait_for_shutdown
        timer.start(interval=0.5, now=True)
        return d

    def _cleanup(self, instance):
        target = os.path.join(FLAGS.instances_path, instance['name'])
        logging.info('instance %s: deleting instance files %s',
            instance['name'], target)
        if os.path.exists(target):
            shutil.rmtree(target)

    @defer.inlineCallbacks
    @exception.wrap_exception
    def attach_volume(self, instance_name, device_path, mountpoint):
        yield process.simple_execute("sudo virsh attach-disk %s %s %s" %
                                     (instance_name,
                                      device_path,
                                      mountpoint.rpartition('/dev/')[2]))

    @defer.inlineCallbacks
    @exception.wrap_exception
    def detach_volume(self, instance_name, mountpoint):
        # NOTE(vish): despite the documentation, virsh detach-disk just
        # wants the device name without the leading /dev/
        yield process.simple_execute("sudo virsh detach-disk %s %s" %
                                     (instance_name,
                                      mountpoint.rpartition('/dev/')[2]))

    @defer.inlineCallbacks
    @exception.wrap_exception
    def reboot(self, instance):
        yield self.destroy(instance, False)
        xml = self.to_xml(instance)
        yield self._conn.createXML(xml, 0)

        d = defer.Deferred()
        timer = task.LoopingCall(f=None)

        def _wait_for_reboot():
            try:
                state = self.get_info(instance['name'])['state']
                db.instance_set_state(context.get_admin_context(),
                                      instance['id'], state)
                if state == power_state.RUNNING:
                    logging.debug('instance %s: rebooted', instance['name'])
                    timer.stop()
                    d.callback(None)
            except Exception, exn:
                logging.error('_wait_for_reboot failed: %s', exn)
                db.instance_set_state(context.get_admin_context(),
                                      instance['id'],
                                      power_state.SHUTDOWN)
                timer.stop()
                d.callback(None)

        timer.f = _wait_for_reboot
        timer.start(interval=0.5, now=True)
        yield d

    @defer.inlineCallbacks
    @exception.wrap_exception
    def rescue(self, instance):
        yield self.destroy(instance, False)

        xml = self.to_xml(instance, rescue=True)
        rescue_images = {'image_id': FLAGS.rescue_image_id,
                         'kernel_id': FLAGS.rescue_kernel_id,
                         'ramdisk_id': FLAGS.rescue_ramdisk_id}
        yield self._create_image(instance, xml, 'rescue-', rescue_images)
        yield self._conn.createXML(xml, 0)

        d = defer.Deferred()
        timer = task.LoopingCall(f=None)
        def _wait_for_rescue():
            try:
                state = self.get_info(instance['name'])['state']
                db.instance_set_state(None, instance['id'], state)
                if state == power_state.RUNNING:
                    logging.debug('instance %s: rescued', instance['name'])
                    timer.stop()
                    d.callback(None)
            except Exception, exn:
                logging.error('_wait_for_rescue failed: %s', exn)
                db.instance_set_state(None,
                                      instance['id'],
                                      power_state.SHUTDOWN)
                timer.stop()
                d.callback(None)
        timer.f = _wait_for_rescue
        timer.start(interval=0.5, now=True)
        yield d

    @defer.inlineCallbacks
    @exception.wrap_exception
    def unrescue(self, instance):
        # NOTE(vish): Because reboot destroys and recreates an instance using
        #             the normal xml file, we can just call reboot here
        yield self.reboot(instance)

    @defer.inlineCallbacks
    @exception.wrap_exception
    def spawn(self, instance):
        xml = self.to_xml(instance)
        db.instance_set_state(context.get_admin_context(),
                              instance['id'],
                              power_state.NOSTATE,
                              'launching')
        yield NWFilterFirewall(self._conn).\
              setup_nwfilters_for_instance(instance)
        yield self._create_image(instance, xml)
        yield self._conn.createXML(xml, 0)
        # TODO(termie): this should actually register
        # a callback to check for successful boot
        logging.debug("instance %s: is running", instance['name'])

        local_d = defer.Deferred()
        timer = task.LoopingCall(f=None)

        def _wait_for_boot():
            try:
                state = self.get_info(instance['name'])['state']
                db.instance_set_state(context.get_admin_context(),
                                      instance['id'], state)
                if state == power_state.RUNNING:
                    logging.debug('instance %s: booted', instance['name'])
                    timer.stop()
                    local_d.callback(None)
            except:
                logging.exception('instance %s: failed to boot',
                                  instance['name'])
                db.instance_set_state(context.get_admin_context(),
                                      instance['id'],
                                      power_state.SHUTDOWN)
                timer.stop()
                local_d.callback(None)
        timer.f = _wait_for_boot
        timer.start(interval=0.5, now=True)
        yield local_d

    def _flush_xen_console(self, virsh_output):
        logging.info('virsh said: %r' % (virsh_output,))
        virsh_output = virsh_output[0].strip()

        if virsh_output.startswith('/dev/'):
            logging.info('cool, it\'s a device')
            d = process.simple_execute("sudo dd if=%s iflag=nonblock" %
                                       virsh_output, check_exit_code=False)
            d.addCallback(lambda r: r[0])
            return d
        else:
            return ''

    def _append_to_file(self, data, fpath):
        logging.info('data: %r, fpath: %r' % (data, fpath))
        fp = open(fpath, 'a+')
        fp.write(data)
        return fpath

    def _dump_file(self, fpath):
        fp = open(fpath, 'r+')
        contents = fp.read()
        logging.info('Contents: %r' % (contents,))
        return contents

    @exception.wrap_exception
    def get_console_output(self, instance):
        console_log = os.path.join(FLAGS.instances_path, instance['name'],
                                   'console.log')
        d = process.simple_execute('sudo chown %d %s' % (os.getuid(),
                                   console_log))
        if FLAGS.libvirt_type == 'xen':
            # Xen is spethial
            d.addCallback(lambda _:
                process.simple_execute("virsh ttyconsole %s" %
                                       instance['name']))
            d.addCallback(self._flush_xen_console)
            d.addCallback(self._append_to_file, console_log)
        else:
            d.addCallback(lambda _: defer.succeed(console_log))
        d.addCallback(self._dump_file)
        return d

    @defer.inlineCallbacks
    def _create_image(self, inst, libvirt_xml, prefix='', disk_images=None):
        # syntactic nicety
        basepath = lambda fname='', prefix=prefix: os.path.join(
                                                 FLAGS.instances_path,
                                                 inst['name'],
                                                 prefix + fname)

        # ensure directories exist and are writable
        yield process.simple_execute('mkdir -p %s' % basepath(prefix=''))
        yield process.simple_execute('chmod 0777 %s' % basepath(prefix=''))

        # TODO(termie): these are blocking calls, it would be great
        #               if they weren't.
        logging.info('instance %s: Creating image', inst['name'])
        f = open(basepath('libvirt.xml'), 'w')
        f.write(libvirt_xml)
        f.close()

<<<<<<< HEAD
        # NOTE(vish): No need add the prefix to console.log
        os.close(os.open(basepath('console.log', ''),
                         os.O_CREAT | os.O_WRONLY, 0660))
=======
        os.close(os.open(basepath('console.log'), os.O_CREAT | os.O_WRONLY,
                 0660))
>>>>>>> 81e8c525

        user = manager.AuthManager().get_user(inst['user_id'])
        project = manager.AuthManager().get_project(inst['project_id'])

        if not disk_images:
            disk_images = {'image_id': inst['image_id'],
                           'kernel_id': inst['kernel_id'],
                           'ramdisk_id': inst['ramdisk_id']}
        if not os.path.exists(basepath('disk')):
            yield images.fetch(inst.image_id, basepath('disk-raw'), user,
                               project)
        if not os.path.exists(basepath('kernel')):
            yield images.fetch(inst.kernel_id, basepath('kernel'), user,
                               project)
        if not os.path.exists(basepath('ramdisk')):
            yield images.fetch(inst.ramdisk_id, basepath('ramdisk'), user,
                               project)

        execute = lambda cmd, process_input=None, check_exit_code=True: \
                  process.simple_execute(cmd=cmd,
                                         process_input=process_input,
                                         check_exit_code=check_exit_code)

        key = str(inst['key_data'])
        net = None
        network_ref = db.network_get_by_instance(context.get_admin_context(),
                                                 inst['id'])
        if network_ref['injected']:
            admin_context = context.get_admin_context()
            address = db.instance_get_fixed_address(admin_context, inst['id'])
            with open(FLAGS.injected_network_template) as f:
                net = f.read() % {'address': address,
                                  'netmask': network_ref['netmask'],
                                  'gateway': network_ref['gateway'],
                                  'broadcast': network_ref['broadcast'],
                                  'dns': network_ref['dns']}
        if key or net:
            if key:
                logging.info('instance %s: injecting key into image %s',
                    inst['name'], inst.image_id)
            if net:
                logging.info('instance %s: injecting net into image %s',
                    inst['name'], inst.image_id)
            yield disk.inject_data(basepath('disk-raw'), key, net,
                                   execute=execute)

        if os.path.exists(basepath('disk')):
            yield process.simple_execute('rm -f %s' % basepath('disk'))

        local_bytes = (instance_types.INSTANCE_TYPES[inst.instance_type]
                                                    ['local_gb']
                                                    * 1024 * 1024 * 1024)

        resize = inst['instance_type'] != 'm1.tiny'
        yield disk.partition(basepath('disk-raw'), basepath('disk'),
                             local_bytes, resize, execute=execute)

        if FLAGS.libvirt_type == 'uml':
            yield process.simple_execute('sudo chown root %s' %
                                         basepath('disk'))

    def to_xml(self, instance, rescue=False):
        # TODO(termie): cache?
        logging.debug('instance %s: starting toXML method', instance['name'])
        network = db.project_get_network(context.get_admin_context(),
                                         instance['project_id'])
        # FIXME(vish): stick this in db
        instance_type = instance['instance_type']
        instance_type = instance_types.INSTANCE_TYPES[instance_type]
        ip_address = db.instance_get_fixed_address(context.get_admin_context(),
                                                   instance['id'])
        # Assume that the gateway also acts as the dhcp server.
        dhcp_server = network['gateway']
        xml_info = {'type': FLAGS.libvirt_type,
                    'name': instance['name'],
                    'basepath': os.path.join(FLAGS.instances_path,
                                             instance['name']),
                    'memory_kb': instance_type['memory_mb'] * 1024,
                    'vcpus': instance_type['vcpus'],
                    'bridge_name': network['bridge'],
<<<<<<< HEAD
                    'mac_address': instance['mac_address']}
        if rescue:
            libvirt_xml = self.rescue_xml % xml_info
        else:
            libvirt_xml = self.libvirt_xml % xml_info
=======
                    'mac_address': instance['mac_address'],
                    'ip_address': ip_address,
                    'dhcp_server': dhcp_server}
        libvirt_xml = self.libvirt_xml % xml_info
>>>>>>> 81e8c525
        logging.debug('instance %s: finished toXML method', instance['name'])

        return libvirt_xml

    def get_info(self, instance_name):
        virt_dom = self._conn.lookupByName(instance_name)
        (state, max_mem, mem, num_cpu, cpu_time) = virt_dom.info()
        return {'state': state,
                'max_mem': max_mem,
                'mem': mem,
                'num_cpu': num_cpu,
                'cpu_time': cpu_time}

    def get_disks(self, instance_name):
        """
        Note that this function takes an instance name, not an Instance, so
        that it can be called by monitor.

        Returns a list of all block devices for this domain.
        """
        domain = self._conn.lookupByName(instance_name)
        # TODO(devcamcar): Replace libxml2 with etree.
        xml = domain.XMLDesc(0)
        doc = None

        try:
            doc = libxml2.parseDoc(xml)
        except:
            return []

        ctx = doc.xpathNewContext()
        disks = []

        try:
            ret = ctx.xpathEval('/domain/devices/disk')

            for node in ret:
                devdst = None

                for child in node.children:
                    if child.name == 'target':
                        devdst = child.prop('dev')

                if devdst == None:
                    continue

                disks.append(devdst)
        finally:
            if ctx != None:
                ctx.xpathFreeContext()
            if doc != None:
                doc.freeDoc()

        return disks

    def get_interfaces(self, instance_name):
        """
        Note that this function takes an instance name, not an Instance, so
        that it can be called by monitor.

        Returns a list of all network interfaces for this instance.
        """
        domain = self._conn.lookupByName(instance_name)
        # TODO(devcamcar): Replace libxml2 with etree.
        xml = domain.XMLDesc(0)
        doc = None

        try:
            doc = libxml2.parseDoc(xml)
        except:
            return []

        ctx = doc.xpathNewContext()
        interfaces = []

        try:
            ret = ctx.xpathEval('/domain/devices/interface')

            for node in ret:
                devdst = None

                for child in node.children:
                    if child.name == 'target':
                        devdst = child.prop('dev')

                if devdst == None:
                    continue

                interfaces.append(devdst)
        finally:
            if ctx != None:
                ctx.xpathFreeContext()
            if doc != None:
                doc.freeDoc()

        return interfaces

    def block_stats(self, instance_name, disk):
        """
        Note that this function takes an instance name, not an Instance, so
        that it can be called by monitor.
        """
        domain = self._conn.lookupByName(instance_name)
        return domain.blockStats(disk)

    def interface_stats(self, instance_name, interface):
        """
        Note that this function takes an instance name, not an Instance, so
        that it can be called by monitor.
        """
        domain = self._conn.lookupByName(instance_name)
        return domain.interfaceStats(interface)

    def refresh_security_group(self, security_group_id):
        fw = NWFilterFirewall(self._conn)
        fw.ensure_security_group_filter(security_group_id)


class NWFilterFirewall(object):
    """
    This class implements a network filtering mechanism versatile
    enough for EC2 style Security Group filtering by leveraging
    libvirt's nwfilter.

    First, all instances get a filter ("nova-base-filter") applied.
    This filter drops all incoming ipv4 and ipv6 connections.
    Outgoing connections are never blocked.

    Second, every security group maps to a nwfilter filter(*).
    NWFilters can be updated at runtime and changes are applied
    immediately, so changes to security groups can be applied at
    runtime (as mandated by the spec).

    Security group rules are named "nova-secgroup-<id>" where <id>
    is the internal id of the security group. They're applied only on
    hosts that have instances in the security group in question.

    Updates to security groups are done by updating the data model
    (in response to API calls) followed by a request sent to all
    the nodes with instances in the security group to refresh the
    security group.

    Each instance has its own NWFilter, which references the above
    mentioned security group NWFilters. This was done because
    interfaces can only reference one filter while filters can
    reference multiple other filters. This has the added benefit of
    actually being able to add and remove security groups from an
    instance at run time. This functionality is not exposed anywhere,
    though.

    Outstanding questions:

    The name is unique, so would there be any good reason to sync
    the uuid across the nodes (by assigning it from the datamodel)?


    (*) This sentence brought to you by the redundancy department of
        redundancy.
    """

    def __init__(self, get_connection):
        self._conn = get_connection

    nova_base_filter = '''<filter name='nova-base' chain='root'>
                            <uuid>26717364-50cf-42d1-8185-29bf893ab110</uuid>
                            <filterref filter='no-mac-spoofing'/>
                            <filterref filter='no-ip-spoofing'/>
                            <filterref filter='no-arp-spoofing'/>
                            <filterref filter='allow-dhcp-server'/>
                            <filterref filter='nova-allow-dhcp-server'/>
                            <filterref filter='nova-base-ipv4'/>
                            <filterref filter='nova-base-ipv6'/>
                          </filter>'''

    nova_dhcp_filter = '''<filter name='nova-allow-dhcp-server' chain='ipv4'>
                            <uuid>891e4787-e5c0-d59b-cbd6-41bc3c6b36fc</uuid>
                              <rule action='accept' direction='out'
                                    priority='100'>
                                <udp srcipaddr='0.0.0.0'
                                     dstipaddr='255.255.255.255'
                                     srcportstart='68'
                                     dstportstart='67'/>
                              </rule>
                              <rule action='accept' direction='in'
                                    priority='100'>
                                <udp srcipaddr='$DHCPSERVER'
                                     srcportstart='67'
                                     dstportstart='68'/>
                              </rule>
                            </filter>'''

    def nova_base_ipv4_filter(self):
        retval = "<filter name='nova-base-ipv4' chain='ipv4'>"
        for protocol in ['tcp', 'udp', 'icmp']:
            for direction, action, priority in [('out', 'accept', 399),
                                                ('inout', 'drop', 400)]:
                retval += """<rule action='%s' direction='%s' priority='%d'>
                               <%s />
                             </rule>""" % (action, direction,
                                              priority, protocol)
        retval += '</filter>'
        return retval

    def nova_base_ipv6_filter(self):
        retval = "<filter name='nova-base-ipv6' chain='ipv6'>"
        for protocol in ['tcp', 'udp', 'icmp']:
            for direction, action, priority in [('out', 'accept', 399),
                                                ('inout', 'drop', 400)]:
                retval += """<rule action='%s' direction='%s' priority='%d'>
                               <%s-ipv6 />
                             </rule>""" % (action, direction,
                                             priority, protocol)
        retval += '</filter>'
        return retval

    def nova_project_filter(self, project, net, mask):
        retval = "<filter name='nova-project-%s' chain='ipv4'>" % project
        for protocol in ['tcp', 'udp', 'icmp']:
            retval += """<rule action='accept' direction='in' priority='200'>
                           <%s srcipaddr='%s' srcipmask='%s' />
                         </rule>""" % (protocol, net, mask)
        retval += '</filter>'
        return retval

    def _define_filter(self, xml):
        if callable(xml):
            xml = xml()
        d = threads.deferToThread(self._conn.nwfilterDefineXML, xml)
        return d

    @staticmethod
    def _get_net_and_mask(cidr):
        net = IPy.IP(cidr)
        return str(net.net()), str(net.netmask())

    @defer.inlineCallbacks
    def setup_nwfilters_for_instance(self, instance):
        """
        Creates an NWFilter for the given instance. In the process,
        it makes sure the filters for the security groups as well as
        the base filter are all in place.
        """

        yield self._define_filter(self.nova_base_ipv4_filter)
        yield self._define_filter(self.nova_base_ipv6_filter)
        yield self._define_filter(self.nova_dhcp_filter)
        yield self._define_filter(self.nova_base_filter)

        nwfilter_xml = "<filter name='nova-instance-%s' chain='root'>\n" \
                       "  <filterref filter='nova-base' />\n" % \
                       instance['name']

        if FLAGS.allow_project_net_traffic:
            network_ref = db.project_get_network(context.get_admin_context(),
                                                 instance['project_id'])
            net, mask = self._get_net_and_mask(network_ref['cidr'])
            project_filter = self.nova_project_filter(instance['project_id'],
                                                      net, mask)
            yield self._define_filter(project_filter)

            nwfilter_xml += "  <filterref filter='nova-project-%s' />\n" % \
                            instance['project_id']

        for security_group in instance.security_groups:
            yield self.ensure_security_group_filter(security_group['id'])

            nwfilter_xml += "  <filterref filter='nova-secgroup-%d' />\n" % \
                            security_group['id']
        nwfilter_xml += "</filter>"

        yield self._define_filter(nwfilter_xml)
        return

    def ensure_security_group_filter(self, security_group_id):
        return self._define_filter(
                   self.security_group_to_nwfilter_xml(security_group_id))

    def security_group_to_nwfilter_xml(self, security_group_id):
        security_group = db.security_group_get(context.get_admin_context(),
                                               security_group_id)
        rule_xml = ""
        for rule in security_group.rules:
            rule_xml += "<rule action='accept' direction='in' priority='300'>"
            if rule.cidr:
                net, mask = self._get_net_and_mask(rule.cidr)
                rule_xml += "<%s srcipaddr='%s' srcipmask='%s' " % \
                            (rule.protocol, net, mask)
                if rule.protocol in ['tcp', 'udp']:
                    rule_xml += "dstportstart='%s' dstportend='%s' " % \
                                (rule.from_port, rule.to_port)
                elif rule.protocol == 'icmp':
                    logging.info('rule.protocol: %r, rule.from_port: %r, '
                                 'rule.to_port: %r' %
                                 (rule.protocol, rule.from_port, rule.to_port))
                    if rule.from_port != -1:
                        rule_xml += "type='%s' " % rule.from_port
                    if rule.to_port != -1:
                        rule_xml += "code='%s' " % rule.to_port

                rule_xml += '/>\n'
            rule_xml += "</rule>\n"
        xml = "<filter name='nova-secgroup-%s' chain='ipv4'>%s</filter>" % \
              (security_group_id, rule_xml,)
        return xml<|MERGE_RESOLUTION|>--- conflicted
+++ resolved
@@ -129,13 +129,11 @@
         if FLAGS.libvirt_type == 'uml':
             uri = FLAGS.libvirt_uri or 'uml:///system'
             template_file = FLAGS.libvirt_uml_xml_template
-<<<<<<< HEAD
             rescue_file = FLAGS.libvirt_rescue_uml_xml_template
-=======
         elif FLAGS.libvirt_type == 'xen':
             uri = FLAGS.libvirt_uri or 'xen:///'
             template_file = FLAGS.libvirt_xen_xml_template
->>>>>>> 81e8c525
+            rescue_file = FLAGS.libvirt_rescue_xen_xml_template
         else:
             uri = FLAGS.libvirt_uri or 'qemu:///system'
             template_file = FLAGS.libvirt_xml_template
@@ -168,7 +166,7 @@
             d.addCallback(lambda _: self._cleanup(instance))
         # FIXME: What does this comment mean?
         # TODO(termie): short-circuit me for tests
-       # WE'LL save this for when we do shutdown,
+        # WE'LL save this for when we do shutdown,
         # instead of destroy - but destroy returns immediately
         timer = task.LoopingCall(f=None)
 
@@ -298,8 +296,6 @@
               setup_nwfilters_for_instance(instance)
         yield self._create_image(instance, xml)
         yield self._conn.createXML(xml, 0)
-        # TODO(termie): this should actually register
-        # a callback to check for successful boot
         logging.debug("instance %s: is running", instance['name'])
 
         local_d = defer.Deferred()
@@ -388,14 +384,9 @@
         f.write(libvirt_xml)
         f.close()
 
-<<<<<<< HEAD
         # NOTE(vish): No need add the prefix to console.log
         os.close(os.open(basepath('console.log', ''),
                          os.O_CREAT | os.O_WRONLY, 0660))
-=======
-        os.close(os.open(basepath('console.log'), os.O_CREAT | os.O_WRONLY,
-                 0660))
->>>>>>> 81e8c525
 
         user = manager.AuthManager().get_user(inst['user_id'])
         project = manager.AuthManager().get_project(inst['project_id'])
@@ -449,7 +440,9 @@
                                                     ['local_gb']
                                                     * 1024 * 1024 * 1024)
 
-        resize = inst['instance_type'] != 'm1.tiny'
+        resize = True
+        if inst['instance_type'] == 'm1.tiny' or prefix=='rescue':
+            resize = False
         yield disk.partition(basepath('disk-raw'), basepath('disk'),
                              local_bytes, resize, execute=execute)
 
@@ -476,24 +469,22 @@
                     'memory_kb': instance_type['memory_mb'] * 1024,
                     'vcpus': instance_type['vcpus'],
                     'bridge_name': network['bridge'],
-<<<<<<< HEAD
-                    'mac_address': instance['mac_address']}
+                    'mac_address': instance['mac_address'],
+                    'ip_address': ip_address,
+                    'dhcp_server': dhcp_server}
         if rescue:
             libvirt_xml = self.rescue_xml % xml_info
         else:
             libvirt_xml = self.libvirt_xml % xml_info
-=======
-                    'mac_address': instance['mac_address'],
-                    'ip_address': ip_address,
-                    'dhcp_server': dhcp_server}
-        libvirt_xml = self.libvirt_xml % xml_info
->>>>>>> 81e8c525
         logging.debug('instance %s: finished toXML method', instance['name'])
 
         return libvirt_xml
 
     def get_info(self, instance_name):
-        virt_dom = self._conn.lookupByName(instance_name)
+        try:
+            virt_dom = self._conn.lookupByName(instance_name)
+        except:
+            raise NotFound("Instance %s not found" % instance_name)
         (state, max_mem, mem, num_cpu, cpu_time) = virt_dom.info()
         return {'state': state,
                 'max_mem': max_mem,
