--- conflicted
+++ resolved
@@ -314,11 +314,7 @@
     @staticmethod
     def fake_execute(cmd, *_args, **_kwargs):
         """Execute that simply logs the command."""
-<<<<<<< HEAD
         LOG.debug(_("FAKE ISCSI: %s"), cmd)
-        return (None, None)
-=======
-        logging.debug(_("FAKE ISCSI: %s"), cmd)
         return (None, None)
 
 
@@ -374,5 +370,4 @@
 
     def undiscover_volume(self, volume):
         """Undiscover volume on a remote host"""
-        pass
->>>>>>> 70ac0dfe
+        pass