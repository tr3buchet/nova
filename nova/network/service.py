# vim: tabstop=4 shiftwidth=4 softtabstop=4

# Copyright 2010 United States Government as represented by the
# Administrator of the National Aeronautics and Space Administration.
# All Rights Reserved.
#
#    Licensed under the Apache License, Version 2.0 (the "License"); you may
#    not use this file except in compliance with the License. You may obtain
#    a copy of the License at
#
#         http://www.apache.org/licenses/LICENSE-2.0
#
#    Unless required by applicable law or agreed to in writing, software
#    distributed under the License is distributed on an "AS IS" BASIS, WITHOUT
#    WARRANTIES OR CONDITIONS OF ANY KIND, either express or implied. See the
#    License for the specific language governing permissions and limitations
#    under the License.

"""
Network Hosts are responsible for allocating ips and setting up network
"""

<<<<<<< HEAD
import logging

import IPy
from sqlalchemy.orm import exc

=======
from nova import datastore
from nova import exception
>>>>>>> 018ce9ab
from nova import flags
from nova import models
from nova import service
from nova import utils
from nova.auth import manager
from nova.network import exception
from nova.network import linux_net


FLAGS = flags.FLAGS
flags.DEFINE_string('network_type',
                    'flat',
                    'Service Class for Networking')
flags.DEFINE_string('flat_network_bridge', 'br100',
                    'Bridge for simple network instances')
flags.DEFINE_list('flat_network_ips',
                  ['192.168.0.2', '192.168.0.3', '192.168.0.4'],
                  'Available ips for simple network')
flags.DEFINE_string('flat_network_network', '192.168.0.0',
                    'Network for simple network')
flags.DEFINE_string('flat_network_netmask', '255.255.255.0',
                    'Netmask for simple network')
flags.DEFINE_string('flat_network_gateway', '192.168.0.1',
                    'Broadcast for simple network')
flags.DEFINE_string('flat_network_broadcast', '192.168.0.255',
                    'Broadcast for simple network')
flags.DEFINE_string('flat_network_dns', '8.8.4.4',
                    'Dns for simple network')

flags.DEFINE_integer('vlan_start', 100, 'First VLAN for private networks')
flags.DEFINE_integer('vlan_end', 4093, 'Last VLAN for private networks')
flags.DEFINE_string('vpn_ip', utils.get_my_ip(),
                    'Public IP for the cloudpipe VPN servers')
flags.DEFINE_integer('vpn_start', 1000, 'First Vpn port for private networks')
flags.DEFINE_integer('network_size', 256,
                        'Number of addresses in each private subnet')
flags.DEFINE_string('public_range', '4.4.4.0/24', 'Public IP address block')
flags.DEFINE_string('private_range', '10.0.0.0/8', 'Private IP address block')
flags.DEFINE_integer('cnt_vpn_clients', 5,
                        'Number of addresses reserved for vpn clients')

# TODO(vish): some better type of dependency injection?
_driver = linux_net

def type_to_class(network_type):
    """Convert a network_type string into an actual Python class"""
    if network_type == 'flat':
        return FlatNetworkService
    elif network_type == 'vlan':
        return VlanNetworkService
    raise exception.NotFound("Couldn't find %s network type" % network_type)


def setup_compute_network(project_id):
    """Sets up the network on a compute host"""
    network = get_network_for_project(project_id)
    srv = type_to_class(network.kind)
    srv.setup_compute_network(network)


def get_network_for_project(project_id):
    """Get network allocated to project from datastore"""
    project = manager.AuthManager().get_project(project_id)
    if not project:
        raise exception.NotFound()
    return project.network


def get_host_for_project(project_id):
    """Get host allocated to project from datastore"""
    return get_network_for_project(project_id).node_name


class BaseNetworkService(service.Service):
    """Implements common network service functionality

    This class must be subclassed.
    """

    def set_network_host(self, project_id):
        """Safely sets the host of the projects network"""
        network = get_network_for_project(project_id)
        if network.node_name:
            return network.node_name
        network.node_name = FLAGS.node_name
        network.kind = FLAGS.network_type
        try:
            network.save()
            self._on_set_network_host(network)
        except exc.ConcurrentModificationError:
            network.refresh() # FIXME is this implemented?
        return network.node_name

    def allocate_fixed_ip(self, project_id, instance_id, *args, **kwargs):
        """Gets fixed ip from the pool"""
        session = models.NovaBase.get_session()
        query = session.query(models.FixedIp).filter_by(project_id=project_id)
        query = query.filter_by(allocated=False).filter_by(reserved=False)
        query = query.filter_by(leased=False)
        while(True):
            try:
                fixed_ip = query.first()
            except exc.NoResultFound:
                raise exception.NoMoreAddresses()
            # FIXME will this set backreference?
            fixed_ip.instance_id = instance_id
            fixed_ip.allocated = True
            session.add(fixed_ip)
            try:
                fixed_ip.save()
                return fixed_ip.ip_str
            except exc.ConcurrentModificationError:
                pass

    def deallocate_fixed_ip(self, fixed_ip_str, *args, **kwargs):
        """Returns a fixed ip to the pool"""
        fixed_ip = models.FixedIp.find_by_ip_str(fixed_ip_str)
        fixed_ip.instance = None
        fixed_ip.allocated = False
        fixed_ip.save()


    def _on_set_network_host(self, network, *args, **kwargs):
        """Called when this host becomes the host for a project"""
        pass

    @classmethod
    def setup_compute_network(cls, network):
        """Sets up matching network for compute hosts"""
        raise NotImplementedError()

    def allocate_elastic_ip(self, project_id):
        """Gets an elastic ip from the pool"""
        # FIXME: add elastic ips through manage command
        session = models.NovaBase.get_session()
        node_name = FLAGS.node_name
        query = session.query(models.ElasticIp).filter_by(node_name=node_name)
        query = query.filter_by(fixed_ip_id=None)
        while(True):
            try:
                elastic_ip = query.first()
            except exc.NoResultFound:
                raise exception.NoMoreAddresses()
            elastic_ip.project_id = project_id
            session.add(elastic_ip)
            try:
                elastic_ip.save()
                return elastic_ip.ip_str
            except exc.ConcurrentModificationError:
                pass

    def associate_elastic_ip(self, elastic_ip_str, fixed_ip_str):
        """Associates an elastic ip to a fixed ip"""
        elastic_ip = models.ElasticIp.find_by_ip_str(elastic_ip_str)
        fixed_ip = models.FixedIp.find_by_ip_str(elastic_ip_str)
        elastic_ip.fixed_ip = fixed_ip
        _driver.bind_elastic_ip(elastic_ip_str)
        _driver.ensure_elastic_forward(elastic_ip_str, fixed_ip_str)
        elastic_ip.save()

    def disassociate_elastic_ip(self, elastic_ip_str):
        """Disassociates a elastic ip"""
        elastic_ip = models.ElasticIp.find_by_ip_str(elastic_ip_str)
        fixed_ip_str = elastic_ip.fixed_ip.ip_str
        elastic_ip.fixed_ip = None
        _driver.unbind_elastic_ip(elastic_ip_str)
        _driver.remove_elastic_forward(elastic_ip_str, fixed_ip_str)
        elastic_ip.save()

    def deallocate_elastic_ip(self, elastic_ip_str):
        """Returns an elastic ip to the pool"""
        elastic_ip = models.ElasticIp.find_by_ip_str(elastic_ip_str)
        elastic_ip.project_id = None
        elastic_ip.save()


class FlatNetworkService(BaseNetworkService):
    """Basic network where no vlans are used"""

    @classmethod
    def setup_compute_network(cls, network):
        """Network is created manually"""
        pass

    def _on_set_network_host(self, network, *args, **kwargs):
        """Called when this host becomes the host for a project"""
        # FIXME should there be two types of network objects in the database?
        network.injected = True
        network.network_str=FLAGS.flat_network_network
        network.netmask=FLAGS.flat_network_netmask
        network.bridge=FLAGS.flat_network_bridge
        network.gateway=FLAGS.flat_network_gateway
        network.broadcast=FLAGS.flat_network_broadcast
        network.dns=FLAGS.flat_network_dns
        network.save()
        # FIXME add public ips from flags to the datastore

class VlanNetworkService(BaseNetworkService):
    """Vlan network with dhcp"""

    def allocate_fixed_ip(self, project_id, instance_id,  is_vpn=False,
                          *args, **kwargs):
        """Gets a fixed ip from the pool"""
        network = get_network_for_project(project_id)
        if is_vpn:
            fixed_ip = models.FixedIp.find_by_ip_str(network.vpn_private_ip_str)
            if fixed_ip.allocated:
                raise exception.AddressAlreadyAllocated()
            # FIXME will this set backreference?
            fixed_ip.instance_id = instance_id
            fixed_ip.allocated = True
            fixed_ip.save()
            _driver.ensure_vlan_forward(network.vpn_public_ip_str,
                                        network.vpn_public_port,
                                        network.vpn_private_ip_str)
            ip_str = fixed_ip.ip_str
        else:
            parent = super(VlanNetworkService, self)
            ip_str = parent.allocate_fixed_ip(project_id, instance_id)
        _driver.ensure_vlan_bridge(network.vlan, network.bridge)
        return ip_str

    def deallocate_fixed_ip(self, fixed_ip_str):
        """Returns an ip to the pool"""
        fixed_ip = models.FixedIp.find_by_ip_str(fixed_ip_str)
        if fixed_ip.leased:
            logging.debug("Deallocating IP %s", fixed_ip_str)
            fixed_ip.allocated = False
            # keep instance id until release occurs
            fixed_ip.save()
        else:
            self.release_ip(fixed_ip_str)

    def lease_ip(self, fixed_ip_str):
        """Called by bridge when ip is leased"""
        fixed_ip = models.FixedIp.find_by_ip_str(fixed_ip_str)
        if not fixed_ip.allocated:
            raise exception.AddressNotAllocated(fixed_ip_str)
        logging.debug("Leasing IP %s", fixed_ip_str)
        fixed_ip.leased = True
        fixed_ip.save()

    def release_ip(self, fixed_ip_str):
        """Called by bridge when ip is released"""
        fixed_ip = models.FixedIp.find_by_ip_str(fixed_ip_str)
        logging.debug("Releasing IP %s", fixed_ip_str)
        fixed_ip.leased = False
        fixed_ip.allocated = False
        fixed_ip.instance = None
        fixed_ip.save()


    def restart_nets(self):
        """Ensure the network for each user is enabled"""
        # FIXME
        pass

    def _on_set_network_host(self, network):
        """Called when this host becomes the host for a project"""
        # FIXME add indexes to datastore
        # index = self._get_network_index(network)
        index = 0
        private_net = IPy.IP(FLAGS.private_range)
        start = index * FLAGS.network_size
        # minus one for the gateway.
        network_str = "%s-%s" % (private_net[start],
                                 private_net[start + FLAGS.network_size - 1])
        vlan = FLAGS.vlan_start + index
        project_net = IPy.IP(network_str)
        network.network_str = network_str
        network.netmask = project_net.netmask()
        network.vlan = vlan
        network.bridge = 'br%s' % vlan
        network.gateway = project_net.gateway()
        network.broadcast = project_net.broadast()
        network.vpn_private_ip_str = project_net[2]
        network.vpn_public_ip_str = FLAGS.vpn_ip
        network.vpn_public_port = FLAGS.vpn_start + index
        # create network fixed ips
        BOTTOM_RESERVED = 3
        TOP_RESERVED = 1 + FLAGS.vpn_client_cnt
        for i in range(len(project_net)):
            fixed_ip = models.FixedIp()
            fixed_ip.ip_str = project_net[i]
            if i < BOTTOM_RESERVED or i > TOP_RESERVED:
                fixed_ip.reserved = True
            fixed_ip.network = network
            fixed_ip.save()


    def _get_network_index(self, network):
        """Get non-conflicting index for network"""
        session = models.NovaBase.get_session()
        node_name = FLAGS.node_name
        query = session.query(models.NetworkIndex).filter_by(network_id=None)
        while(True):
            try:
                network_index = query.first()
            except exc.NoResultFound:
                raise exception.NoMoreNetworks()
            network_index.network = network
            session.add(network_index)
            try:
                network_index.save()
                return network_index.index
            except exc.ConcurrentModificationError:
                pass


    @classmethod
    def setup_compute_network(cls, network):
        """Sets up matching network for compute hosts"""
        _driver.ensure_vlan_bridge(network.vlan, network.bridge)<|MERGE_RESOLUTION|>--- conflicted
+++ resolved
@@ -20,22 +20,18 @@
 Network Hosts are responsible for allocating ips and setting up network
 """
 
-<<<<<<< HEAD
 import logging
 
 import IPy
 from sqlalchemy.orm import exc
 
-=======
-from nova import datastore
 from nova import exception
->>>>>>> 018ce9ab
 from nova import flags
 from nova import models
 from nova import service
 from nova import utils
 from nova.auth import manager
-from nova.network import exception
+from nova.network import exception as network_exception
 from nova.network import linux_net
 
 
@@ -133,7 +129,7 @@
             try:
                 fixed_ip = query.first()
             except exc.NoResultFound:
-                raise exception.NoMoreAddresses()
+                raise network_exception.NoMoreAddresses()
             # FIXME will this set backreference?
             fixed_ip.instance_id = instance_id
             fixed_ip.allocated = True
@@ -172,7 +168,7 @@
             try:
                 elastic_ip = query.first()
             except exc.NoResultFound:
-                raise exception.NoMoreAddresses()
+                raise network_exception.NoMoreAddresses()
             elastic_ip.project_id = project_id
             session.add(elastic_ip)
             try:
@@ -237,7 +233,7 @@
         if is_vpn:
             fixed_ip = models.FixedIp.find_by_ip_str(network.vpn_private_ip_str)
             if fixed_ip.allocated:
-                raise exception.AddressAlreadyAllocated()
+                raise network_exception.AddressAlreadyAllocated()
             # FIXME will this set backreference?
             fixed_ip.instance_id = instance_id
             fixed_ip.allocated = True
@@ -267,7 +263,7 @@
         """Called by bridge when ip is leased"""
         fixed_ip = models.FixedIp.find_by_ip_str(fixed_ip_str)
         if not fixed_ip.allocated:
-            raise exception.AddressNotAllocated(fixed_ip_str)
+            raise network_exception.AddressNotAllocated(fixed_ip_str)
         logging.debug("Leasing IP %s", fixed_ip_str)
         fixed_ip.leased = True
         fixed_ip.save()
@@ -329,7 +325,7 @@
             try:
                 network_index = query.first()
             except exc.NoResultFound:
-                raise exception.NoMoreNetworks()
+                raise network_exception.NoMoreNetworks()
             network_index.network = network
             session.add(network_index)
             try:
