--- conflicted
+++ resolved
@@ -114,12 +114,6 @@
                         parent_resource=dict(member_name='server',
                         collection_name='servers'))
 
-<<<<<<< HEAD
-=======
-        mapper.resource("image", "images", controller=images.Controller(),
-                        collection={'detail': 'GET'})
-
->>>>>>> 916bec73
         mapper.resource("flavor", "flavors", controller=flavors.Controller(),
                         collection={'detail': 'GET'})
 
@@ -127,7 +121,9 @@
                         collection={'detail': 'GET'},
                         controller=shared_ip_groups.Controller())
 
-<<<<<<< HEAD
+        _limits = limits.LimitsController()
+        mapper.resource("limit", "limits", controller=_limits)
+
 
 class APIRouterV10(APIRouter):
     def _setup_routes(self, mapper):
@@ -153,12 +149,8 @@
         mapper.resource("image", "images",
                         controller=images.ControllerV11(),
                         collection={'detail': 'GET'})
-=======
-        _limits = limits.LimitsController()
-        mapper.resource("limit", "limits", controller=_limits)
 
         super(APIRouter, self).__init__(mapper)
->>>>>>> 916bec73
 
 
 class Versions(wsgi.Application):
