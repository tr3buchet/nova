# vim: tabstop=4 shiftwidth=4 softtabstop=4

# Copyright 2010-2011 OpenStack LLC.
# All Rights Reserved.
#
#    Licensed under the Apache License, Version 2.0 (the "License"); you may
#    not use this file except in compliance with the License. You may obtain
#    a copy of the License at
#
#         http://www.apache.org/licenses/LICENSE-2.0
#
#    Unless required by applicable law or agreed to in writing, software
#    distributed under the License is distributed on an "AS IS" BASIS, WITHOUT
#    WARRANTIES OR CONDITIONS OF ANY KIND, either express or implied. See the
#    License for the specific language governing permissions and limitations
#    under the License.

import datetime
import hashlib
import os

from nova import exception
import nova.compute
import nova.context
from nova.api.openstack import common
from nova.api.openstack.views import addresses as addresses_view
from nova.api.openstack.views import flavors as flavors_view
from nova.api.openstack.views import images as images_view
from nova import utils


class ViewBuilder(object):
    """Model a server response as a python dictionary.

    Public methods: build
    Abstract methods: _build_image, _build_flavor

    """

    def __init__(self, addresses_builder):
        self.addresses_builder = addresses_builder

    def build(self, inst, is_detail):
        """Return a dict that represenst a server."""
        if inst.get('_is_precooked', False):
            server = dict(server=inst)
        else:
            if is_detail:
                server = self._build_detail(inst)
            else:
                server = self._build_simple(inst)

            self._build_extra(server['server'], inst)

        return server

    def _build_simple(self, inst):
        """Return a simple model of a server."""
        return dict(server=dict(id=inst['id'], name=inst['display_name']))

    def _build_detail(self, inst):
        """Returns a detailed model of a server."""

        inst_dict = {
            'id': inst['id'],
            'name': inst['display_name'],
            'status': common.status_from_power_state(inst.get('state'))}

        ctxt = nova.context.get_admin_context()
        compute_api = nova.compute.API()

        if compute_api.has_finished_migration(ctxt, inst['uuid']):
            inst_dict['status'] = 'RESIZE-CONFIRM'

        # Return the metadata as a dictionary
        metadata = {}
        for item in inst.get('metadata', []):
            metadata[item['key']] = str(item['value'])
        inst_dict['metadata'] = metadata

        inst_dict['hostId'] = ''
        if inst.get('host'):
            inst_dict['hostId'] = hashlib.sha224(inst['host']).hexdigest()

        self._build_image(inst_dict, inst)
        self._build_flavor(inst_dict, inst)
        self._build_addresses(inst_dict, inst)

        return dict(server=inst_dict)

    def _build_addresses(self, response, inst):
        """Return the addresses sub-resource of a server."""
        raise NotImplementedError()

    def _build_image(self, response, inst):
        """Return the image sub-resource of a server."""
        raise NotImplementedError()

    def _build_flavor(self, response, inst):
        """Return the flavor sub-resource of a server."""
        raise NotImplementedError()

    def _build_extra(self, response, inst):
        pass


class ViewBuilderV10(ViewBuilder):
    """Model an Openstack API V1.0 server response."""

    def _build_extra(self, response, inst):
        response['uuid'] = inst['uuid']

    def _build_image(self, response, inst):
        if 'image_ref' in dict(inst):
            image_ref = inst['image_ref']
            if str(image_ref).startswith('http'):
                raise exception.ListingImageRefsNotSupported()
            response['imageId'] = int(image_ref)

    def _build_flavor(self, response, inst):
        if 'instance_type' in dict(inst):
            response['flavorId'] = inst['instance_type']['flavorid']

    def _build_addresses(self, response, inst):
        response['addresses'] = self.addresses_builder.build(inst)


class ViewBuilderV11(ViewBuilder):
    """Model an Openstack API V1.0 server response."""
    def __init__(self, addresses_builder, flavor_builder, image_builder,
                 base_url):
        ViewBuilder.__init__(self, addresses_builder)
        self.flavor_builder = flavor_builder
        self.image_builder = image_builder
        self.base_url = base_url

    def _build_detail(self, inst):
        response = super(ViewBuilderV11, self)._build_detail(inst)
        response['server']['created'] = utils.isotime(inst['created_at'])
        response['server']['updated'] = utils.isotime(inst['updated_at'])
        if 'status' in response['server']:
            if response['server']['status'] == "ACTIVE":
                response['server']['progress'] = 100
            elif response['server']['status'] == "BUILD":
                response['server']['progress'] = 0
        return response

    def _build_image(self, response, inst):
        if 'image_ref' in dict(inst):
            image_href = inst['image_ref']
            image_id = str(common.get_id_from_href(image_href))
            _bookmark = self.image_builder.generate_bookmark(image_id)
            response['image'] = {
                "id": image_id,
                "links": [
                    {
                        "rel": "bookmark",
                        "href": _bookmark,
                    },
                ]
            }

    def _build_flavor(self, response, inst):
        if "instance_type" in dict(inst):
            flavor_id = inst["instance_type"]['flavorid']
            flavor_ref = self.flavor_builder.generate_href(flavor_id)
            flavor_bookmark = self.flavor_builder.generate_bookmark(flavor_id)
            response["flavor"] = {
                "id": str(common.get_id_from_href(flavor_ref)),
                "links": [
                    {
                        "rel": "bookmark",
                        "href": flavor_bookmark,
                    },
                ]
            }

    def _build_addresses(self, response, inst):
        interfaces = inst.get('virtual_interfaces', [])
        response['addresses'] = self.addresses_builder.build(interfaces)

    def _build_extra(self, response, inst):
        self._build_links(response, inst)
<<<<<<< HEAD
        response['uuid'] = inst['uuid']
=======
        self._build_config_drive(response, inst)
>>>>>>> b776f19c

    def _build_links(self, response, inst):
        href = self.generate_href(inst["id"])
        bookmark = self.generate_bookmark(inst["id"])

        links = [
            {
                "rel": "self",
                "href": href,
            },
            {
                "rel": "bookmark",
                "href": bookmark,
            },
        ]

        response["links"] = links

    def _build_config_drive(self, response, inst):
        response['server']['config_drive'] = inst.get('config_drive')

    def generate_href(self, server_id):
        """Create an url that refers to a specific server id."""
        return os.path.join(self.base_url, "servers", str(server_id))

    def generate_bookmark(self, server_id):
        """Create an url that refers to a specific flavor id."""
        return os.path.join(common.remove_version_from_href(self.base_url),
            "servers", str(server_id))<|MERGE_RESOLUTION|>--- conflicted
+++ resolved
@@ -181,11 +181,8 @@
 
     def _build_extra(self, response, inst):
         self._build_links(response, inst)
-<<<<<<< HEAD
         response['uuid'] = inst['uuid']
-=======
         self._build_config_drive(response, inst)
->>>>>>> b776f19c
 
     def _build_links(self, response, inst):
         href = self.generate_href(inst["id"])
@@ -205,7 +202,7 @@
         response["links"] = links
 
     def _build_config_drive(self, response, inst):
-        response['server']['config_drive'] = inst.get('config_drive')
+        response['config_drive'] = inst.get('config_drive')
 
     def generate_href(self, server_id):
         """Create an url that refers to a specific server id."""
