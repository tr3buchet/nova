# vim: tabstop=4 shiftwidth=4 softtabstop=4

# Copyright 2010 OpenStack LLC.
# All Rights Reserved.
#
#    Licensed under the Apache License, Version 2.0 (the "License"); you may
#    not use this file except in compliance with the License. You may obtain
#    a copy of the License at
#
#         http://www.apache.org/licenses/LICENSE-2.0
#
#    Unless required by applicable law or agreed to in writing, software
#    distributed under the License is distributed on an "AS IS" BASIS, WITHOUT
#    WARRANTIES OR CONDITIONS OF ANY KIND, either express or implied. See the
#    License for the specific language governing permissions and limitations
#    under the License.

import time

import webob
from webob import exc

from nova import flags
from nova import rpc
from nova import utils
from nova import wsgi
from nova import context
from nova.api import cloud
from nova.api.openstack import faults
from nova.compute import api as compute_api
from nova.compute import instance_types
from nova.compute import power_state
import nova.api.openstack
import nova.image.service

FLAGS = flags.FLAGS


def _filter_params(inst_dict):
    """ Extracts all updatable parameters for a server update request """
    keys = dict(name='name', admin_pass='adminPass')
    new_attrs = {}
    for k, v in keys.items():
        if v in inst_dict:
            new_attrs[k] = inst_dict[v]
    return new_attrs


def _entity_list(entities):
    """ Coerces a list of servers into proper dictionary format """
    return dict(servers=entities)


def _entity_detail(inst):
    """ Maps everything to Rackspace-like attributes for return"""
    power_mapping = {
        power_state.NOSTATE: 'build',
        power_state.RUNNING: 'active',
        power_state.BLOCKED: 'active',
        power_state.PAUSED: 'suspended',
        power_state.SHUTDOWN: 'active',
        power_state.SHUTOFF: 'active',
        power_state.CRASHED: 'error'}
    inst_dict = {}

    mapped_keys = dict(status='state', imageId='image_id',
        flavorId='instance_type', name='display_name', id='id')

    for k, v in mapped_keys.iteritems():
        inst_dict[k] = inst[v]

    inst_dict['status'] = power_mapping[inst_dict['status']]
    inst_dict['addresses'] = dict(public=[], private=[])
    inst_dict['metadata'] = {}
    inst_dict['hostId'] = ''

    return dict(server=inst_dict)


def _entity_inst(inst):
    """ Filters all model attributes save for id and name """
    return dict(server=dict(id=inst['id'], name=inst['display_name']))


class Controller(wsgi.Controller):
    """ The Server API controller for the OpenStack API """

    _serialization_metadata = {
        'application/xml': {
            "attributes": {
                "server": ["id", "imageId", "name", "flavorId", "hostId",
                           "status", "progress", "progress"]}}}

    def __init__(self, db_driver=None):
        if not db_driver:
            db_driver = FLAGS.db_driver
        self.db_driver = utils.import_object(db_driver)
        self.network_manager = utils.import_object(FLAGS.network_manager)
        self.compute_api = compute_api.ComputeAPI()
        super(Controller, self).__init__()

    def index(self, req):
        """ Returns a list of server names and ids for a given user """
        return self._items(req, entity_maker=_entity_inst)

    def detail(self, req):
        """ Returns a list of server details for a given user """
        return self._items(req, entity_maker=_entity_detail)

    def _items(self, req, entity_maker):
        """Returns a list of servers for a given user.

        entity_maker - either _entity_detail or _entity_inst
        """
        user_id = req.environ['nova.context']['user']['id']
        ctxt = context.RequestContext(user_id, user_id)
        instance_list = self.db_driver.instance_get_all_by_user(ctxt, user_id)
        limited_list = nova.api.openstack.limited(instance_list, req)
        res = [entity_maker(inst)['server'] for inst in limited_list]
        return _entity_list(res)

    def show(self, req, id):
        """ Returns server details by server id """
        user_id = req.environ['nova.context']['user']['id']
        ctxt = context.RequestContext(user_id, user_id)
        inst = self.db_driver.instance_get_by_internal_id(ctxt, int(id))
        if inst:
            if inst.user_id == user_id:
                return _entity_detail(inst)
        raise faults.Fault(exc.HTTPNotFound())

    def delete(self, req, id):
        """ Destroys a server """
        user_id = req.environ['nova.context']['user']['id']
        ctxt = context.RequestContext(user_id, user_id)
        instance = self.db_driver.instance_get_by_internal_id(ctxt, int(id))
        if instance and instance['user_id'] == user_id:
            self.db_driver.instance_destroy(ctxt, id)
            return faults.Fault(exc.HTTPAccepted())
        return faults.Fault(exc.HTTPNotFound())

    def create(self, req):
        """ Creates a new server for a given user """
        env = self._deserialize(req.body, req)
        if not env:
            return faults.Fault(exc.HTTPUnprocessableEntity())

        user_id = req.environ['nova.context']['user']['id']
        ctxt = context.RequestContext(user_id, user_id)
        key_pair = self.db_driver.key_pair_get_all_by_user(None, user_id)[0]
        instances = self.compute_api.create_instances(ctxt,
            instance_types.get_by_flavor_id(env['server']['flavorId']),
            utils.import_object(FLAGS.image_service),
            env['server']['imageId'],
            self._get_network_topic(ctxt),
            name=env['server']['name'],
            description=env['server']['name'],
            key_name=key_pair['name'],
            key_data=key_pair['public_key'])
        return _entity_inst(instances[0])

    def update(self, req, id):
        """ Updates the server name or password """
        user_id = req.environ['nova.context']['user']['id']
        ctxt = context.RequestContext(user_id, user_id)

        inst_dict = self._deserialize(req.body, req)

        if not inst_dict:
            return faults.Fault(exc.HTTPUnprocessableEntity())

        instance = self.db_driver.instance_get_by_internal_id(ctxt, int(id))
        if not instance or instance.user_id != user_id:
            return faults.Fault(exc.HTTPNotFound())

        self.db_driver.instance_update(ctxt,
                                       int(id),
                                       _filter_params(inst_dict['server']))
        return faults.Fault(exc.HTTPNoContent())

    def action(self, req, id):
        """ multi-purpose method used to reboot, rebuild, and
        resize a server """
        user_id = req.environ['nova.context']['user']['id']
        ctxt = context.RequestContext(user_id, user_id)
        input_dict = self._deserialize(req.body, req)
        try:
            reboot_type = input_dict['reboot']['type']
        except Exception:
            raise faults.Fault(webob.exc.HTTPNotImplemented())
        inst_ref = self.db.instance_get_by_internal_id(ctxt, int(id))
        if not inst_ref or (inst_ref and not inst_ref.user_id == user_id):
            return faults.Fault(exc.HTTPUnprocessableEntity())
        cloud.reboot(id)

<<<<<<< HEAD
=======
    def _build_server_instance(self, req, env):
        """Build instance data structure and save it to the data store."""
        ltime = time.strftime('%Y-%m-%dT%H:%M:%SZ', time.gmtime())
        inst = {}

        user_id = req.environ['nova.context']['user']['id']
        ctxt = context.RequestContext(user_id, user_id)

        flavor_id = env['server']['flavorId']

        instance_type, flavor = [(k, v) for k, v in
            instance_types.INSTANCE_TYPES.iteritems()
            if v['flavorid'] == flavor_id][0]

        image_id = env['server']['imageId']
        img_service = utils.import_object(FLAGS.image_service)

        image = img_service.show(image_id)

        if not image:
            raise Exception("Image not found")

        inst['image_id'] = image_id
        inst['user_id'] = user_id
        inst['launch_time'] = ltime
        inst['mac_address'] = utils.generate_mac()
        inst['project_id'] = user_id

        inst['state_description'] = 'scheduling'
        inst['kernel_id'] = image.get('kernelId', FLAGS.default_kernel)
        inst['ramdisk_id'] = image.get('ramdiskId', FLAGS.default_ramdisk)
        inst['reservation_id'] = utils.generate_uid('r')

        inst['display_name'] = env['server']['name']
        inst['display_description'] = env['server']['name']

        #TODO(dietz) this may be ill advised
        key_pair_ref = self.db_driver.key_pair_get_all_by_user(
            None, user_id)[0]

        inst['key_data'] = key_pair_ref['public_key']
        inst['key_name'] = key_pair_ref['name']

        #TODO(dietz) stolen from ec2 api, see TODO there
        inst['security_group'] = 'default'

        # Flavor related attributes
        inst['instance_type'] = instance_type
        inst['memory_mb'] = flavor['memory_mb']
        inst['vcpus'] = flavor['vcpus']
        inst['local_gb'] = flavor['local_gb']
        inst['mac_address'] = utils.generate_mac()
        inst['launch_index'] = 0

        ref = self.compute_manager.create_instance(ctxt, **inst)
        inst['id'] = ref['internal_id']

        inst['hostname'] = str(ref['internal_id'])
        self.compute_manager.update_instance(ctxt, inst['id'], **inst)

        address = self.network_manager.allocate_fixed_ip(ctxt,
                                                         inst['id'])

        # TODO(vish): This probably should be done in the scheduler
        #             network is setup when host is assigned
        network_topic = self._get_network_topic(ctxt)
        rpc.call(ctxt,
                 network_topic,
                 {"method": "setup_fixed_ip",
                  "args": {"address": address}})
        return inst

>>>>>>> f8afbcc0
    def _get_network_topic(self, context):
        """Retrieves the network host for a project"""
        network_ref = self.network_manager.get_network(context)
        host = network_ref['host']
        if not host:
            host = rpc.call(context,
                            FLAGS.network_topic,
                            {"method": "set_network_host",
                             "args": {"network_id": network_ref['id']}})
        return self.db_driver.queue_get_for(context, FLAGS.network_topic, host)<|MERGE_RESOLUTION|>--- conflicted
+++ resolved
@@ -193,81 +193,6 @@
             return faults.Fault(exc.HTTPUnprocessableEntity())
         cloud.reboot(id)
 
-<<<<<<< HEAD
-=======
-    def _build_server_instance(self, req, env):
-        """Build instance data structure and save it to the data store."""
-        ltime = time.strftime('%Y-%m-%dT%H:%M:%SZ', time.gmtime())
-        inst = {}
-
-        user_id = req.environ['nova.context']['user']['id']
-        ctxt = context.RequestContext(user_id, user_id)
-
-        flavor_id = env['server']['flavorId']
-
-        instance_type, flavor = [(k, v) for k, v in
-            instance_types.INSTANCE_TYPES.iteritems()
-            if v['flavorid'] == flavor_id][0]
-
-        image_id = env['server']['imageId']
-        img_service = utils.import_object(FLAGS.image_service)
-
-        image = img_service.show(image_id)
-
-        if not image:
-            raise Exception("Image not found")
-
-        inst['image_id'] = image_id
-        inst['user_id'] = user_id
-        inst['launch_time'] = ltime
-        inst['mac_address'] = utils.generate_mac()
-        inst['project_id'] = user_id
-
-        inst['state_description'] = 'scheduling'
-        inst['kernel_id'] = image.get('kernelId', FLAGS.default_kernel)
-        inst['ramdisk_id'] = image.get('ramdiskId', FLAGS.default_ramdisk)
-        inst['reservation_id'] = utils.generate_uid('r')
-
-        inst['display_name'] = env['server']['name']
-        inst['display_description'] = env['server']['name']
-
-        #TODO(dietz) this may be ill advised
-        key_pair_ref = self.db_driver.key_pair_get_all_by_user(
-            None, user_id)[0]
-
-        inst['key_data'] = key_pair_ref['public_key']
-        inst['key_name'] = key_pair_ref['name']
-
-        #TODO(dietz) stolen from ec2 api, see TODO there
-        inst['security_group'] = 'default'
-
-        # Flavor related attributes
-        inst['instance_type'] = instance_type
-        inst['memory_mb'] = flavor['memory_mb']
-        inst['vcpus'] = flavor['vcpus']
-        inst['local_gb'] = flavor['local_gb']
-        inst['mac_address'] = utils.generate_mac()
-        inst['launch_index'] = 0
-
-        ref = self.compute_manager.create_instance(ctxt, **inst)
-        inst['id'] = ref['internal_id']
-
-        inst['hostname'] = str(ref['internal_id'])
-        self.compute_manager.update_instance(ctxt, inst['id'], **inst)
-
-        address = self.network_manager.allocate_fixed_ip(ctxt,
-                                                         inst['id'])
-
-        # TODO(vish): This probably should be done in the scheduler
-        #             network is setup when host is assigned
-        network_topic = self._get_network_topic(ctxt)
-        rpc.call(ctxt,
-                 network_topic,
-                 {"method": "setup_fixed_ip",
-                  "args": {"address": address}})
-        return inst
-
->>>>>>> f8afbcc0
     def _get_network_topic(self, context):
         """Retrieves the network host for a project"""
         network_ref = self.network_manager.get_network(context)
