# vim: tabstop=4 shiftwidth=4 softtabstop=4

# Copyright 2010 OpenStack LLC.
# All Rights Reserved.
#
#    Licensed under the Apache License, Version 2.0 (the "License"); you may
#    not use this file except in compliance with the License. You may obtain
#    a copy of the License at
#
#         http://www.apache.org/licenses/LICENSE-2.0
#
#    Unless required by applicable law or agreed to in writing, software
#    distributed under the License is distributed on an "AS IS" BASIS, WITHOUT
#    WARRANTIES OR CONDITIONS OF ANY KIND, either express or implied. See the
#    License for the specific language governing permissions and limitations
#    under the License.import datetime

import datetime
import hashlib
import json
import time

import webob.exc
import webob.dec

from nova import auth
from nova import context
from nova import db
from nova import exception
from nova import flags
from nova import log as logging
from nova import manager
from nova import utils
from nova import wsgi
from nova.api.openstack import faults

LOG = logging.getLogger('nova.api.openstack')
FLAGS = flags.FLAGS


class AuthMiddleware(wsgi.Middleware):
    """Authorize the openstack API request or return an HTTP Forbidden."""

    def __init__(self, application, db_driver=None):
        if not db_driver:
            db_driver = FLAGS.db_driver
        self.db = utils.import_object(db_driver)
        self.auth = auth.manager.AuthManager()
        super(AuthMiddleware, self).__init__(application)

    @webob.dec.wsgify(RequestClass=wsgi.Request)
    def __call__(self, req):
        if not self.has_authentication(req):
            return self.authenticate(req)
        user = self.get_user_by_authentication(req)
        accounts = self.auth.get_projects(user=user)
        if not user:
            return faults.Fault(webob.exc.HTTPUnauthorized())

<<<<<<< HEAD
        project = self.auth.get_project(FLAGS.default_project)
        version = req.path.split('/')[1].replace('v', '')
        req.environ['nova.context'] = context.RequestContext(user, project,
            version=version)
=======
        if accounts:
            #we are punting on this til auth is settled,
            #and possibly til api v1.1 (mdragon)
            account = accounts[0]
        else:
            return faults.Fault(webob.exc.HTTPUnauthorized())

        if not self.auth.is_admin(user) and \
           not self.auth.is_project_member(user, account):
            return faults.Fault(webob.exc.HTTPUnauthorized())

        req.environ['nova.context'] = context.RequestContext(user, account)
>>>>>>> 568528bb
        return self.application

    def has_authentication(self, req):
        return 'X-Auth-Token' in req.headers

    def get_user_by_authentication(self, req):
        return self.authorize_token(req.headers["X-Auth-Token"])

    def authenticate(self, req):
        # Unless the request is explicitly made against /<version>/ don't
        # honor it
        path_info = req.path_info
        if len(path_info) > 1:
            return faults.Fault(webob.exc.HTTPUnauthorized())

        try:
            username = req.headers['X-Auth-User']
            key = req.headers['X-Auth-Key']
        except KeyError:
            return faults.Fault(webob.exc.HTTPUnauthorized())

        token, user = self._authorize_user(username, key, req)
        if user and token:
            res = webob.Response()
            res.headers['X-Auth-Token'] = token.token_hash
            res.headers['X-Server-Management-Url'] = \
                token.server_management_url
            res.headers['X-Storage-Url'] = token.storage_url
            res.headers['X-CDN-Management-Url'] = token.cdn_management_url
            res.content_type = 'text/plain'
            res.status = '204'
            return res
        else:
            return faults.Fault(webob.exc.HTTPUnauthorized())

    def authorize_token(self, token_hash):
        """ retrieves user information from the datastore given a token

        If the token has expired, returns None
        If the token is not found, returns None
        Otherwise returns dict(id=(the authorized user's id))

        This method will also remove the token if the timestamp is older than
        2 days ago.
        """
        ctxt = context.get_admin_context()
        try:
            token = self.db.auth_token_get(ctxt, token_hash)
        except exception.NotFound:
            return None
        if token:
            delta = datetime.datetime.now() - token.created_at
            if delta.days >= 2:
                self.db.auth_token_destroy(ctxt, token.token_hash)
            else:
                return self.auth.get_user(token.user_id)
        return None

    def _authorize_user(self, username, key, req):
        """Generates a new token and assigns it to a user.

        username - string
        key - string API key
        req - wsgi.Request object
        """
        ctxt = context.get_admin_context()
        user = self.auth.get_user_from_access_key(key)

        if user and user.name == username:
            token_hash = hashlib.sha1('%s%s%f' % (username, key,
                time.time())).hexdigest()
            token_dict = {}
            token_dict['token_hash'] = token_hash
            token_dict['cdn_management_url'] = ''
            os_url = req.url
            token_dict['server_management_url'] = os_url
            token_dict['storage_url'] = ''
            token_dict['user_id'] = user.id
            token = self.db.auth_token_create(ctxt, token_dict)
            return token, user
        return None, None<|MERGE_RESOLUTION|>--- conflicted
+++ resolved
@@ -57,12 +57,6 @@
         if not user:
             return faults.Fault(webob.exc.HTTPUnauthorized())
 
-<<<<<<< HEAD
-        project = self.auth.get_project(FLAGS.default_project)
-        version = req.path.split('/')[1].replace('v', '')
-        req.environ['nova.context'] = context.RequestContext(user, project,
-            version=version)
-=======
         if accounts:
             #we are punting on this til auth is settled,
             #and possibly til api v1.1 (mdragon)
@@ -74,8 +68,9 @@
            not self.auth.is_project_member(user, account):
             return faults.Fault(webob.exc.HTTPUnauthorized())
 
-        req.environ['nova.context'] = context.RequestContext(user, account)
->>>>>>> 568528bb
+        version = req.path.split('/')[1].replace('v', '')
+        req.environ['nova.context'] = context.RequestContext(user, account,
+            version=version)
         return self.application
 
     def has_authentication(self, req):
