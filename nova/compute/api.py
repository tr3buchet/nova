# vim: tabstop=4 shiftwidth=4 softtabstop=4

# Copyright 2010 United States Government as represented by the
# Administrator of the National Aeronautics and Space Administration.
# All Rights Reserved.
#
#    Licensed under the Apache License, Version 2.0 (the "License"); you may
#    not use this file except in compliance with the License. You may obtain
#    a copy of the License at
#
#         http://www.apache.org/licenses/LICENSE-2.0
#
#    Unless required by applicable law or agreed to in writing, software
#    distributed under the License is distributed on an "AS IS" BASIS, WITHOUT
#    WARRANTIES OR CONDITIONS OF ANY KIND, either express or implied. See the
#    License for the specific language governing permissions and limitations
#    under the License.

"""
Handles all requests relating to instances (guest vms).
"""

import datetime
import logging
import time

from nova import db
from nova import exception
from nova import flags
from nova import network
from nova import quota
from nova import rpc
from nova import utils
from nova import volume
from nova.compute import instance_types
from nova.db import base

FLAGS = flags.FLAGS


def generate_default_hostname(instance_id):
    """Default function to generate a hostname given an instance reference."""
    return str(instance_id)


class API(base.Base):
    """API for interacting with the compute manager."""

    def __init__(self, image_service=None, network_api=None, volume_api=None,
                 **kwargs):
        if not image_service:
            image_service = utils.import_object(FLAGS.image_service)
        self.image_service = image_service
        if not network_api:
            network_api = network.API()
        self.network_api = network_api
        if not volume_api:
            volume_api = volume.API()
        self.volume_api = volume_api
        super(API, self).__init__(**kwargs)

    def get_network_topic(self, context, instance_id):
        try:
            instance = self.get(context, instance_id)
        except exception.NotFound as e:
            logging.warning("Instance %d was not found in get_network_topic",
                            instance_id)
            raise e

        host = instance['host']
        if not host:
            raise exception.Error("Instance %d has no host" % instance_id)
        topic = self.db.queue_get_for(context, FLAGS.compute_topic, host)
        return rpc.call(context,
                        topic,
                        {"method": "get_network_topic", "args": {'fake': 1}})

<<<<<<< HEAD
    def create_instances(self, context, instance_type, image_id, min_count=1,
                         max_count=1, kernel_id=None, ramdisk_id=None,
                         display_name='', description='', key_name=None,
                         key_data=None, security_group='default',
                         user_data=None,
                         generate_hostname=generate_default_hostname,
                         availability_zone=None):
        """Create the number of instances requested if quote and
=======
    def create(self, context, instance_type,
               image_id, kernel_id=None, ramdisk_id=None,
               min_count=1, max_count=1,
               display_name='', display_description='',
               key_name=None, key_data=None, security_group='default',
               availability_zone=None, user_data=None,
               generate_hostname=generate_default_hostname):
        """Create the number of instances requested if quota and
>>>>>>> 3478e904
        other arguments check out ok."""

        type_data = instance_types.INSTANCE_TYPES[instance_type]
        num_instances = quota.allowed_instances(context, max_count, type_data)
        if num_instances < min_count:
            logging.warn("Quota exceeeded for %s, tried to run %s instances",
                         context.project_id, min_count)
            raise quota.QuotaError("Instance quota exceeded. You can only "
                                   "run %s more instances of this type." %
                                   num_instances, "InstanceLimitExceeded")

        is_vpn = image_id == FLAGS.vpn_image_id
        if not is_vpn:
            image = self.image_service.show(context, image_id)
            if kernel_id is None:
                kernel_id = image.get('kernelId', None)
            if ramdisk_id is None:
                ramdisk_id = image.get('ramdiskId', None)
            # No kernel and ramdisk for raw images
            if kernel_id == str(FLAGS.null_kernel):
                kernel_id = None
                ramdisk_id = None
                logging.debug("Creating a raw instance")
            # Make sure we have access to kernel and ramdisk (if not raw)
            if kernel_id:
                self.image_service.show(context, kernel_id)
            if ramdisk_id:
                self.image_service.show(context, ramdisk_id)

        if security_group is None:
            security_group = ['default']
        if not type(security_group) is list:
            security_group = [security_group]

        security_groups = []
        self.ensure_default_security_group(context)
        for security_group_name in security_group:
            group = db.security_group_get_by_name(context,
                                                  context.project_id,
                                                  security_group_name)
            security_groups.append(group['id'])

        if key_data is None and key_name:
            key_pair = db.key_pair_get(context, context.user_id, key_name)
            key_data = key_pair['public_key']

        base_options = {
            'reservation_id': utils.generate_uid('r'),
            'image_id': image_id,
            'kernel_id': kernel_id or '',
            'ramdisk_id': ramdisk_id or '',
            'state_description': 'scheduling',
            'user_id': context.user_id,
            'project_id': context.project_id,
            'launch_time': time.strftime('%Y-%m-%dT%H:%M:%SZ', time.gmtime()),
            'instance_type': instance_type,
            'memory_mb': type_data['memory_mb'],
            'vcpus': type_data['vcpus'],
            'local_gb': type_data['local_gb'],
            'display_name': display_name,
            'display_description': display_description,
            'user_data': user_data or '',
            'key_name': key_name,
            'key_data': key_data,
            'availability_zone': availability_zone}

        elevated = context.elevated()
        instances = []
        logging.debug(_("Going to run %s instances..."), num_instances)
        for num in range(num_instances):
            instance = dict(mac_address=utils.generate_mac(),
                            launch_index=num,
                            **base_options)
            instance = self.db.instance_create(context, instance)
            instance_id = instance['id']

            elevated = context.elevated()
            if not security_groups:
                security_groups = []
            for security_group_id in security_groups:
                self.db.instance_add_security_group(elevated,
                                                    instance_id,
                                                    security_group_id)

            # Set sane defaults if not specified
            updates = dict(hostname=generate_hostname(instance_id))
            if 'display_name' not in instance:
                updates['display_name'] = "Server %s" % instance_id

            instance = self.update(context, instance_id, **updates)
            instances.append(instance)

            logging.debug(_("Casting to scheduler for %s/%s's instance %s"),
                          context.project_id, context.user_id, instance_id)
            rpc.cast(context,
                     FLAGS.scheduler_topic,
                     {"method": "run_instance",
                      "args": {"topic": FLAGS.compute_topic,
                               "instance_id": instance_id,
                               "availability_zone": availability_zone}})

        return instances

    def ensure_default_security_group(self, context):
        """ Create security group for the security context if it
        does not already exist

        :param context: the security context

        """
        try:
            db.security_group_get_by_name(context, context.project_id,
                                          'default')
        except exception.NotFound:
            values = {'name': 'default',
                      'description': 'default',
                      'user_id': context.user_id,
                      'project_id': context.project_id}
            db.security_group_create(context, values)

    def update(self, context, instance_id, **kwargs):
        """Updates the instance in the datastore.

        :param context: The security context
        :param instance_id: ID of the instance to update
        :param kwargs: All additional keyword args are treated
                       as data fields of the instance to be
                       updated

        :retval None

        """
        return self.db.instance_update(context, instance_id, kwargs)

    def delete(self, context, instance_id):
        logging.debug("Going to try and terminate %s" % instance_id)
        try:
            instance = self.get(context, instance_id)
        except exception.NotFound as e:
            logging.warning(_("Instance %s was not found during terminate"),
                            instance_id)
            raise e

        if (instance['state_description'] == 'terminating'):
            logging.warning(_("Instance %s is already being terminated"),
                            instance_id)
            return

        self.update(context,
                    instance['id'],
                    state_description='terminating',
                    state=0,
                    terminated_at=datetime.datetime.utcnow())

        host = instance['host']
        if host:
            rpc.cast(context,
                     self.db.queue_get_for(context, FLAGS.compute_topic, host),
                     {"method": "terminate_instance",
                      "args": {"instance_id": instance_id}})
        else:
            self.db.instance_destroy(context, instance_id)

    def get(self, context, instance_id):
        """Get a single instance with the given ID."""
        return self.db.instance_get_by_id(context, instance_id)

    def get_all(self, context, project_id=None, reservation_id=None,
                fixed_ip=None):
        """Get all instances, possibly filtered by one of the
        given parameters. If there is no filter and the context is
        an admin, it will retreive all instances in the system."""
        if reservation_id is not None:
            return self.db.instance_get_all_by_reservation(context,
                                                           reservation_id)
        if fixed_ip is not None:
            return self.db.fixed_ip_get_instance(context, fixed_ip)
        if project_id or not context.is_admin:
            if not context.project:
                return self.db.instance_get_all_by_user(context,
                                                        context.user_id)
            if project_id is None:
                project_id = context.project_id
            return self.db.instance_get_all_by_project(context,
            project_id)
        return self.db.instance_get_all(context)

    def snapshot(self, context, instance_id, name):
        """Snapshot the given instance."""
        instance = self.get(context, instance_id)
        host = instance['host']
        rpc.cast(context,
                 self.db.queue_get_for(context, FLAGS.compute_topic, host),
                 {"method": "snapshot_instance",
                  "args": {"instance_id": instance_id, "name": name}})

    def reboot(self, context, instance_id):
        """Reboot the given instance."""
        instance = self.get(context, instance_id)
        host = instance['host']
        rpc.cast(context,
                 self.db.queue_get_for(context, FLAGS.compute_topic, host),
                 {"method": "reboot_instance",
                  "args": {"instance_id": instance_id}})

    def pause(self, context, instance_id):
        """Pause the given instance."""
        instance = self.get(context, instance_id)
        host = instance['host']
        rpc.cast(context,
                 self.db.queue_get_for(context, FLAGS.compute_topic, host),
                 {"method": "pause_instance",
                  "args": {"instance_id": instance_id}})

    def unpause(self, context, instance_id):
        """Unpause the given instance."""
        instance = self.get(context, instance_id)
        host = instance['host']
        rpc.cast(context,
                 self.db.queue_get_for(context, FLAGS.compute_topic, host),
                 {"method": "unpause_instance",
                  "args": {"instance_id": instance_id}})

    def get_diagnostics(self, context, instance_id):
        """Retrieve diagnostics for the given instance."""
        instance = self.get(context, instance_id)
        host = instance["host"]
        return rpc.call(context,
            self.db.queue_get_for(context, FLAGS.compute_topic, host),
            {"method": "get_diagnostics",
             "args": {"instance_id": instance_id}})

    def get_actions(self, context, instance_id):
        """Retrieve actions for the given instance."""
        return self.db.instance_get_actions(context, instance_id)

    def suspend(self, context, instance_id):
        """suspend the instance with instance_id"""
        instance = self.get(context, instance_id)
        host = instance['host']
        rpc.cast(context,
                 self.db.queue_get_for(context, FLAGS.compute_topic, host),
                 {"method": "suspend_instance",
                  "args": {"instance_id": instance_id}})

    def resume(self, context, instance_id):
        """resume the instance with instance_id"""
        instance = self.get(context, instance_id)
        host = instance['host']
        rpc.cast(context,
                 self.db.queue_get_for(context, FLAGS.compute_topic, host),
                 {"method": "resume_instance",
                  "args": {"instance_id": instance_id}})

    def rescue(self, context, instance_id):
        """Rescue the given instance."""
        instance = self.get(context, instance_id)
        host = instance['host']
        rpc.cast(context,
                 self.db.queue_get_for(context, FLAGS.compute_topic, host),
                 {"method": "rescue_instance",
                  "args": {"instance_id": instance_id}})

    def unrescue(self, context, instance_id):
        """Unrescue the given instance."""
        instance = self.get(context, instance_id)
        host = instance['host']
        rpc.cast(context,
                 self.db.queue_get_for(context, FLAGS.compute_topic, host),
                 {"method": "unrescue_instance",
                  "args": {"instance_id": instance_id}})

    def attach_volume(self, context, instance_id, volume_id, device):
        if not re.match("^/dev/[a-z]d[a-z]+$", device):
            raise exception.ApiError(_("Invalid device specified: %s. "
                                     "Example device: /dev/vdb") % device)
        self.volume_api.check_attach(context, volume_id)
        instance = self.get(context, instance_id)
        host = instance['host']
        rpc.cast(context,
                 self.db.queue_get_for(context, FLAGS.compute_topic, host),
                 {"method": "attach_volume",
                  "args": {"volume_id": volume_id,
                           "instance_id": instance_id,
                           "mountpoint": device}})

    def detach_volume(self, context, volume_id):
        instance = self.db.volume_get_instance(context.elevated(), volume_id)
        if not instance:
            raise exception.ApiError(_("Volume isn't attached to anything!"))
        self.volume_api.check_detach(context, volume_id)
        host = instance['host']
        rpc.cast(context,
                 self.db.queue_get_for(context, FLAGS.compute_topic, host),
                 {"method": "detach_volume",
                  "args": {"instance_id": instance['id'],
                           "volume_id": volume_id}})
        return instance

    def associate_floating_ip(self, context, instance_id, address):
        instance = self.get(context, instance_id)
        self.network_api.associate_floating_ip(context, address,
                                               instance['fixed_ip'])<|MERGE_RESOLUTION|>--- conflicted
+++ resolved
@@ -75,16 +75,6 @@
                         topic,
                         {"method": "get_network_topic", "args": {'fake': 1}})
 
-<<<<<<< HEAD
-    def create_instances(self, context, instance_type, image_id, min_count=1,
-                         max_count=1, kernel_id=None, ramdisk_id=None,
-                         display_name='', description='', key_name=None,
-                         key_data=None, security_group='default',
-                         user_data=None,
-                         generate_hostname=generate_default_hostname,
-                         availability_zone=None):
-        """Create the number of instances requested if quote and
-=======
     def create(self, context, instance_type,
                image_id, kernel_id=None, ramdisk_id=None,
                min_count=1, max_count=1,
@@ -93,7 +83,6 @@
                availability_zone=None, user_data=None,
                generate_hostname=generate_default_hostname):
         """Create the number of instances requested if quota and
->>>>>>> 3478e904
         other arguments check out ok."""
 
         type_data = instance_types.INSTANCE_TYPES[instance_type]
