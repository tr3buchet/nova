--- conflicted
+++ resolved
@@ -18,11 +18,7 @@
 """
 Implementation of SQLAlchemy backend.
 """
-<<<<<<< HEAD
 import re
-import traceback
-=======
->>>>>>> 26fd6c3f
 import warnings
 
 from nova import db
