# vim: tabstop=4 shiftwidth=4 softtabstop=4

# Copyright 2010 United States Government as represented by the
# Administrator of the National Aeronautics and Space Administration.
# All Rights Reserved.
#
#    Licensed under the Apache License, Version 2.0 (the "License"); you may
#    not use this file except in compliance with the License. You may obtain
#    a copy of the License at
#
#         http://www.apache.org/licenses/LICENSE-2.0
#
#    Unless required by applicable law or agreed to in writing, software
#    distributed under the License is distributed on an "AS IS" BASIS, WITHOUT
#    WARRANTIES OR CONDITIONS OF ANY KIND, either express or implied. See the
#    License for the specific language governing permissions and limitations
#    under the License.
"""
SQLAlchemy models for nova data.
"""

import datetime

from sqlalchemy.orm import relationship, backref, object_mapper
from sqlalchemy import Column, Integer, Float, String, schema
from sqlalchemy import ForeignKey, DateTime, Boolean, Text
from sqlalchemy.exc import IntegrityError
from sqlalchemy.ext.declarative import declarative_base
from sqlalchemy.schema import ForeignKeyConstraint

from nova.db.sqlalchemy.session import get_session

from nova import auth
from nova import exception
from nova import flags


FLAGS = flags.FLAGS
BASE = declarative_base()


class NovaBase(object):
    """Base class for Nova Models."""
    __table_args__ = {'mysql_engine': 'InnoDB'}
    __table_initialized__ = False
    created_at = Column(DateTime, default=datetime.datetime.utcnow)
    updated_at = Column(DateTime, onupdate=datetime.datetime.utcnow)
    deleted_at = Column(DateTime)
    deleted = Column(Boolean, default=False)

    def save(self, session=None):
        """Save this object."""
        if not session:
            session = get_session()
        session.add(self)
        try:
            session.flush()
        except IntegrityError, e:
            if str(e).endswith('is not unique'):
                raise exception.Duplicate(str(e))
            else:
                raise

    def delete(self, session=None):
        """Delete this object."""
        self.deleted = True
        self.deleted_at = datetime.datetime.utcnow()
        self.save(session=session)

    def __setitem__(self, key, value):
        setattr(self, key, value)

    def __getitem__(self, key):
        return getattr(self, key)

    def get(self, key, default=None):
        return getattr(self, key, default)

    def __iter__(self):
        self._i = iter(object_mapper(self).columns)
        return self

    def next(self):
        n = self._i.next().name
        return n, getattr(self, n)

    def update(self, values):
        """Make the model object behave like a dict"""
        for k, v in values.iteritems():
            setattr(self, k, v)

    def iteritems(self):
        """Make the model object behave like a dict"""
        return iter(self)


# TODO(vish): Store images in the database instead of file system
#class Image(BASE, NovaBase):
#    """Represents an image in the datastore"""
#    __tablename__ = 'images'
#    id = Column(Integer, primary_key=True)
#    ec2_id = Column(String(12), unique=True)
#    user_id = Column(String(255))
#    project_id = Column(String(255))
#    image_type = Column(String(255))
#    public = Column(Boolean, default=False)
#    state = Column(String(255))
#    location = Column(String(255))
#    arch = Column(String(255))
#    default_kernel_id = Column(String(255))
#    default_ramdisk_id = Column(String(255))
#
#    @validates('image_type')
#    def validate_image_type(self, key, image_type):
#        assert(image_type in ['machine', 'kernel', 'ramdisk', 'raw'])
#
#    @validates('state')
#    def validate_state(self, key, state):
#        assert(state in ['available', 'pending', 'disabled'])
#
#    @validates('default_kernel_id')
#    def validate_kernel_id(self, key, val):
#        if val != 'machine':
#            assert(val is None)
#
#    @validates('default_ramdisk_id')
#    def validate_ramdisk_id(self, key, val):
#        if val != 'machine':
#            assert(val is None)
#
#
# TODO(vish): To make this into its own table, we need a good place to
#             create the host entries. In config somwhere? Or the first
#             time any object sets host? This only becomes particularly
#             important if we need to store per-host data.
#class Host(BASE, NovaBase):
#    """Represents a host where services are running"""
#    __tablename__ = 'hosts'
#    id = Column(String(255), primary_key=True)


class Service(BASE, NovaBase):
    """Represents a running service on a host."""

    __tablename__ = 'services'
    id = Column(Integer, primary_key=True)
    host = Column(String(255))  # , ForeignKey('hosts.id'))
    binary = Column(String(255))
    topic = Column(String(255))
    report_count = Column(Integer, nullable=False, default=0)
    disabled = Column(Boolean, default=False)


class Certificate(BASE, NovaBase):
    """Represents a an x509 certificate"""
    __tablename__ = 'certificates'
    id = Column(Integer, primary_key=True)

    user_id = Column(String(255))
    project_id = Column(String(255))
    file_name = Column(String(255))


class Instance(BASE, NovaBase):
    """Represents a guest vm."""
    __tablename__ = 'instances'
    id = Column(Integer, primary_key=True)
    internal_id = Column(Integer, unique=True)

    admin_pass = Column(String(255))

    user_id = Column(String(255))
    project_id = Column(String(255))

    @property
    def user(self):
        return auth.manager.AuthManager().get_user(self.user_id)

    @property
    def project(self):
        return auth.manager.AuthManager().get_project(self.project_id)

    @property
    def name(self):
        return "instance-%d" % self.internal_id

    image_id = Column(String(255))
    kernel_id = Column(String(255))
    ramdisk_id = Column(String(255))

#    image_id = Column(Integer, ForeignKey('images.id'), nullable=True)
#    kernel_id = Column(Integer, ForeignKey('images.id'), nullable=True)
#    ramdisk_id = Column(Integer, ForeignKey('images.id'), nullable=True)
#    ramdisk = relationship(Ramdisk, backref=backref('instances', order_by=id))
#    kernel = relationship(Kernel, backref=backref('instances', order_by=id))
#    project = relationship(Project, backref=backref('instances', order_by=id))

    launch_index = Column(Integer)
    key_name = Column(String(255))
    key_data = Column(Text)

    state = Column(Integer)
    state_description = Column(String(255))

    memory_mb = Column(Integer)
    vcpus = Column(Integer)
    local_gb = Column(Integer)

    hostname = Column(String(255))
    host = Column(String(255))  # , ForeignKey('hosts.id'))

    instance_type = Column(String(255))

    user_data = Column(Text)

    reservation_id = Column(String(255))
    mac_address = Column(String(255))

    scheduled_at = Column(DateTime)
    launched_at = Column(DateTime)
    terminated_at = Column(DateTime)

    # User editable field for display in user-facing UIs
    display_name = Column(String(255))
    display_description = Column(String(255))

    # TODO(vish): see Ewan's email about state improvements, probably
    #             should be in a driver base class or some such
    # vmstate_state = running, halted, suspended, paused
    # power_state = what we have
    # task_state = transitory and may trigger power state transition

    #@validates('state')
    #def validate_state(self, key, state):
    #    assert(state in ['nostate', 'running', 'blocked', 'paused',
    #                     'shutdown', 'shutoff', 'crashed'])


class InstanceDiagnostics(BASE, NovaBase):
    """Represents a guest VM's diagnostics"""
    __tablename__ = "instance_diagnostics"
    id = Column(Integer, primary_key=True)
    instance_id = Column(Integer, ForeignKey('instances.id'))

    memory_available = Column(Float)
    memory_free = Column(Float)
    cpu_load = Column(Float)
    disk_read = Column(Float)
    disk_write = Column(Float)
    net_tx = Column(Float)
    net_rx = Column(Float)


class InstanceActions(BASE, NovaBase):
    """Represents a guest VM's actions and results"""
    __tablename__ = "instance_actions"
    id = Column(Integer, primary_key=True)
    instance_id = Column(Integer, ForeignKey('instances.id'))

    action = Column(String(255))
    error = Column(Text)


class Volume(BASE, NovaBase):
    """Represents a block storage device that can be attached to a vm."""
    __tablename__ = 'volumes'
    id = Column(Integer, primary_key=True)
    ec2_id = Column(String(12), unique=True)

    user_id = Column(String(255))
    project_id = Column(String(255))

    host = Column(String(255))  # , ForeignKey('hosts.id'))
    size = Column(Integer)
    availability_zone = Column(String(255))  # TODO(vish): foreign key?
    instance_id = Column(Integer, ForeignKey('instances.id'), nullable=True)
    instance = relationship(Instance,
                            backref=backref('volumes'),
                            foreign_keys=instance_id,
                            primaryjoin='and_(Volume.instance_id==Instance.id,'
                                             'Volume.deleted==False)')
    mountpoint = Column(String(255))
    attach_time = Column(String(255))  # TODO(vish): datetime
    status = Column(String(255))  # TODO(vish): enum?
    attach_status = Column(String(255))  # TODO(vish): enum

    scheduled_at = Column(DateTime)
    launched_at = Column(DateTime)
    terminated_at = Column(DateTime)

    display_name = Column(String(255))
    display_description = Column(String(255))

    @property
    def name(self):
        return self.ec2_id


class Quota(BASE, NovaBase):
    """Represents quota overrides for a project."""
    __tablename__ = 'quotas'
    id = Column(Integer, primary_key=True)

    project_id = Column(String(255))

    instances = Column(Integer)
    cores = Column(Integer)
    volumes = Column(Integer)
    gigabytes = Column(Integer)
    floating_ips = Column(Integer)


class ExportDevice(BASE, NovaBase):
    """Represates a shelf and blade that a volume can be exported on."""
    __tablename__ = 'export_devices'
    __table_args__ = (schema.UniqueConstraint("shelf_id", "blade_id"),
                      {'mysql_engine': 'InnoDB'})
    id = Column(Integer, primary_key=True)
    shelf_id = Column(Integer)
    blade_id = Column(Integer)
    volume_id = Column(Integer, ForeignKey('volumes.id'), nullable=True)
    volume = relationship(Volume,
                          backref=backref('export_device', uselist=False),
                          foreign_keys=volume_id,
                          primaryjoin='and_(ExportDevice.volume_id==Volume.id,'
                                           'ExportDevice.deleted==False)')


class IscsiTarget(BASE, NovaBase):
    """Represates an iscsi target for a given host"""
    __tablename__ = 'iscsi_targets'
    __table_args__ = (schema.UniqueConstraint("target_num", "host"),
                      {'mysql_engine': 'InnoDB'})
    id = Column(Integer, primary_key=True)
    target_num = Column(Integer)
    host = Column(String(255))
    volume_id = Column(Integer, ForeignKey('volumes.id'), nullable=True)
    volume = relationship(Volume,
                          backref=backref('iscsi_target', uselist=False),
                          foreign_keys=volume_id,
                          primaryjoin='and_(IscsiTarget.volume_id==Volume.id,'
                                           'IscsiTarget.deleted==False)')


class SecurityGroupInstanceAssociation(BASE, NovaBase):
    __tablename__ = 'security_group_instance_association'
    id = Column(Integer, primary_key=True)
    security_group_id = Column(Integer, ForeignKey('security_groups.id'))
    instance_id = Column(Integer, ForeignKey('instances.id'))


class SecurityGroup(BASE, NovaBase):
    """Represents a security group."""
    __tablename__ = 'security_groups'
    id = Column(Integer, primary_key=True)

    name = Column(String(255))
    description = Column(String(255))
    user_id = Column(String(255))
    project_id = Column(String(255))

    instances = relationship(Instance,
                             secondary="security_group_instance_association",
                             primaryjoin='and_('
        'SecurityGroup.id == '
            'SecurityGroupInstanceAssociation.security_group_id,'
        'SecurityGroup.deleted == False)',
                             secondaryjoin='and_('
        'SecurityGroupInstanceAssociation.instance_id == Instance.id,'
        'Instance.deleted == False)',
                             backref='security_groups')

    @property
    def user(self):
        return auth.manager.AuthManager().get_user(self.user_id)

    @property
    def project(self):
        return auth.manager.AuthManager().get_project(self.project_id)


class SecurityGroupIngressRule(BASE, NovaBase):
    """Represents a rule in a security group."""
    __tablename__ = 'security_group_rules'
    id = Column(Integer, primary_key=True)

    parent_group_id = Column(Integer, ForeignKey('security_groups.id'))
    parent_group = relationship("SecurityGroup", backref="rules",
                                foreign_keys=parent_group_id,
                                primaryjoin='and_('
        'SecurityGroupIngressRule.parent_group_id == SecurityGroup.id,'
        'SecurityGroupIngressRule.deleted == False)')

    protocol = Column(String(5))  # "tcp", "udp", or "icmp"
    from_port = Column(Integer)
    to_port = Column(Integer)
    cidr = Column(String(255))

    # Note: This is not the parent SecurityGroup. It's SecurityGroup we're
    # granting access for.
    group_id = Column(Integer, ForeignKey('security_groups.id'))


class KeyPair(BASE, NovaBase):
    """Represents a public key pair for ssh."""
    __tablename__ = 'key_pairs'
    id = Column(Integer, primary_key=True)

    name = Column(String(255))

    user_id = Column(String(255))

    fingerprint = Column(String(255))
    public_key = Column(Text)


class Network(BASE, NovaBase):
    """Represents a network."""
    __tablename__ = 'networks'
    __table_args__ = (schema.UniqueConstraint("vpn_public_address",
                                              "vpn_public_port"),
                      {'mysql_engine': 'InnoDB'})
    id = Column(Integer, primary_key=True)

    injected = Column(Boolean, default=False)
    cidr = Column(String(255), unique=True)
    netmask = Column(String(255))
    bridge = Column(String(255))
    gateway = Column(String(255))
    broadcast = Column(String(255))
    dns = Column(String(255))

    vlan = Column(Integer)
    vpn_public_address = Column(String(255))
    vpn_public_port = Column(Integer)
    vpn_private_address = Column(String(255))
    dhcp_start = Column(String(255))

    # NOTE(vish): The unique constraint below helps avoid a race condition
    #             when associating a network, but it also means that we
    #             can't associate two networks with one project.
    project_id = Column(String(255), unique=True)
    host = Column(String(255))  # , ForeignKey('hosts.id'))


class AuthToken(BASE, NovaBase):
    """Represents an authorization token for all API transactions.

    Fields are a string representing the actual token and a user id for
    mapping to the actual user

    """
    __tablename__ = 'auth_tokens'
    token_hash = Column(String(255), primary_key=True)
    user_id = Column(Integer)
    server_manageent_url = Column(String(255))
    storage_url = Column(String(255))
    cdn_management_url = Column(String(255))


# TODO(vish): can these both come from the same baseclass?
class FixedIp(BASE, NovaBase):
    """Represents a fixed ip for an instance."""
    __tablename__ = 'fixed_ips'
    id = Column(Integer, primary_key=True)
    address = Column(String(255))
    network_id = Column(Integer, ForeignKey('networks.id'), nullable=True)
    network = relationship(Network, backref=backref('fixed_ips'))
    instance_id = Column(Integer, ForeignKey('instances.id'), nullable=True)
    instance = relationship(Instance,
                            backref=backref('fixed_ip', uselist=False),
                            foreign_keys=instance_id,
                            primaryjoin='and_('
                                'FixedIp.instance_id == Instance.id,'
                                'FixedIp.deleted == False)')
    allocated = Column(Boolean, default=False)
    leased = Column(Boolean, default=False)
    reserved = Column(Boolean, default=False)


class User(BASE, NovaBase):
    """Represents a user."""
    __tablename__ = 'users'
    id = Column(String(255), primary_key=True)

    name = Column(String(255))
    access_key = Column(String(255))
    secret_key = Column(String(255))

    is_admin = Column(Boolean)


class Project(BASE, NovaBase):
    """Represents a project."""
    __tablename__ = 'projects'
    id = Column(String(255), primary_key=True)
    name = Column(String(255))
    description = Column(String(255))

    project_manager = Column(String(255), ForeignKey(User.id))

    members = relationship(User,
                           secondary='user_project_association',
                           backref='projects')


class UserProjectRoleAssociation(BASE, NovaBase):
    __tablename__ = 'user_project_role_association'
    user_id = Column(String(255), primary_key=True)
    user = relationship(User,
                        primaryjoin=user_id == User.id,
                        foreign_keys=[User.id],
                        uselist=False)

    project_id = Column(String(255), primary_key=True)
    project = relationship(Project,
                           primaryjoin=project_id == Project.id,
                           foreign_keys=[Project.id],
                           uselist=False)

    role = Column(String(255), primary_key=True)
    ForeignKeyConstraint(['user_id',
                          'project_id'],
                         ['user_project_association.user_id',
                          'user_project_association.project_id'])


class UserRoleAssociation(BASE, NovaBase):
    __tablename__ = 'user_role_association'
    user_id = Column(String(255), ForeignKey('users.id'), primary_key=True)
    user = relationship(User, backref='roles')
    role = Column(String(255), primary_key=True)


class UserProjectAssociation(BASE, NovaBase):
    __tablename__ = 'user_project_association'
    user_id = Column(String(255), ForeignKey(User.id), primary_key=True)
    project_id = Column(String(255), ForeignKey(Project.id), primary_key=True)


class FloatingIp(BASE, NovaBase):
    """Represents a floating ip that dynamically forwards to a fixed ip."""
    __tablename__ = 'floating_ips'
    id = Column(Integer, primary_key=True)
    address = Column(String(255))
    fixed_ip_id = Column(Integer, ForeignKey('fixed_ips.id'), nullable=True)
    fixed_ip = relationship(FixedIp,
                            backref=backref('floating_ips'),
                            foreign_keys=fixed_ip_id,
                            primaryjoin='and_('
                                'FloatingIp.fixed_ip_id == FixedIp.id,'
                                'FloatingIp.deleted == False)')
    project_id = Column(String(255))
    host = Column(String(255))  # , ForeignKey('hosts.id'))


def register_models():
    """Register Models and create metadata.

    Called from nova.db.sqlalchemy.__init__ as part of loading the driver,
    it will never need to be called explicitly elsewhere.
    """
    from sqlalchemy import create_engine
<<<<<<< HEAD
    models = (Service, Instance, Volume, ExportDevice, IscsiTarget, FixedIp,
              FloatingIp, Network, SecurityGroup, Certificate,
              SecurityGroupIngressRule, SecurityGroupInstanceAssociation,
              AuthToken, User, Project)  # , Image, Host
=======
    models = (Service, Instance, InstanceDiagnostics, InstanceActions,
              Volume, ExportDevice, IscsiTarget, FixedIp, FloatingIp,
              Network, SecurityGroup, SecurityGroupIngressRule,
              SecurityGroupInstanceAssociation, AuthToken, User,
              Project)  # , Image, Host
>>>>>>> ff1575e7
    engine = create_engine(FLAGS.sql_connection, echo=False)
    for model in models:
        model.metadata.create_all(engine)<|MERGE_RESOLUTION|>--- conflicted
+++ resolved
@@ -561,18 +561,11 @@
     it will never need to be called explicitly elsewhere.
     """
     from sqlalchemy import create_engine
-<<<<<<< HEAD
-    models = (Service, Instance, Volume, ExportDevice, IscsiTarget, FixedIp,
-              FloatingIp, Network, SecurityGroup, Certificate,
-              SecurityGroupIngressRule, SecurityGroupInstanceAssociation,
-              AuthToken, User, Project)  # , Image, Host
-=======
     models = (Service, Instance, InstanceDiagnostics, InstanceActions,
               Volume, ExportDevice, IscsiTarget, FixedIp, FloatingIp,
               Network, SecurityGroup, SecurityGroupIngressRule,
               SecurityGroupInstanceAssociation, AuthToken, User,
-              Project)  # , Image, Host
->>>>>>> ff1575e7
+              Project, Certificate)  # , Image, Host
     engine = create_engine(FLAGS.sql_connection, echo=False)
     for model in models:
         model.metadata.create_all(engine)